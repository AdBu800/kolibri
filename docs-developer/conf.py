# -*- coding: utf-8 -*-
#
# Kolibri 'developer docs' build configuration file
#
# This file is execfile()d with the current directory set to its containing dir.
import inspect
import os
import sys
from datetime import datetime

import django
from django.utils.encoding import force_text
from django.utils.html import strip_tags

# If extensions (or modules to document with autodoc) are in another directory,
# add these directories to sys.path here. If the directory is relative to the
# documentation root, use os.path.abspath to make it absolute, like shown here.
cwd = os.getcwd()
parent = os.path.dirname(cwd)
sys.path.insert(0, os.path.abspath(parent))


builddir = os.path.join(cwd, '_build')

# When we start loading stuff from kolibri, we're gonna need this
os.environ.setdefault("DJANGO_SETTINGS_MODULE", "kolibri.deployment.default.settings.base")
os.environ["KOLIBRI_HOME"] = os.path.join(builddir, 'kolibri_home')

# This is necessary because the directory needs to exist for Kolibri to run when
# not invoked through CLI.
if not os.path.exists(os.environ["KOLIBRI_HOME"]):
    os.makedirs(os.environ["KOLIBRI_HOME"])

<<<<<<< HEAD
# This import *must* come after the path insertion, otherwise sphinx won't be able to find the kolibri module
import kolibri  # noqa

=======
>>>>>>> afa86734

django.setup()


# Monkey patch this so we don't have any complaints during Sphinx inspect
from django.db.models.fields import files  # noqa

files.FileDescriptor.__get__ = lambda *args: None

# Auto list fields from django models - from https://djangosnippets.org/snippets/2533/#c5977
def process_docstring(app, what, name, obj, options, lines):
    # This causes import errors if left outside the function
    from django.db import models

    # Only look at objects that inherit from Django's base model class
    if inspect.isclass(obj) and issubclass(obj, models.Model):
        # Grab the field list from the meta class
        fields = obj._meta.get_fields()

        for field in fields:
            # Skip ManyToOneRel and ManyToManyRel fields which have no 'verbose_name' or 'help_text'
            if not hasattr(field, 'verbose_name'):
                continue

            # Decode and strip any html out of the field's help text
            help_text = strip_tags(force_text(field.help_text))

            # Decode and capitalize the verbose name, for use if there isn't
            # any help text
            verbose_name = force_text(field.verbose_name).capitalize()

            if help_text:
                # Add the model field to the end of the docstring as a param
                # using the help text as the description
                lines.append(u':param %s: %s' % (field.attname, help_text))
            else:
                # Add the model field to the end of the docstring as a param
                # using the verbose name as the description
                lines.append(u':param %s: %s' % (field.attname, verbose_name))

            # Add the field's type to the docstring
            if isinstance(field, models.ForeignKey):
                to = field.rel.to
                lines.append(u':type %s: %s to :class:`~%s`' % (field.attname, type(field).__name__, to))
            else:
                lines.append(u':type %s: %s' % (field.attname, type(field).__name__))

    return lines


# -- General configuration -----------------------------------------------------

# Add any Sphinx extension module names here, as strings. They can be extensions
# coming with Sphinx (named 'sphinx.ext.*') or your custom ones.
extensions = ['sphinx.ext.autodoc', 'sphinx.ext.viewcode']

linkcheck_ignore = [
    'https://groups.google.com/a/learningequality.org/forum/#!forum/dev',
]

# Add any paths that contain templates here, relative to this directory.
templates_path = ['_templates']

# The suffix(es) of source filenames.
# You can specify multiple suffix as a list of string:
source_suffix = ['.rst', '.md']

# The master toctree document.
master_doc = 'index'

# General information about the project.
project = u'Kolibri Developer Docs'
copyright = u'{year:d}, Learning Equality'.format(year=datetime.now().year)

# The version info for the project you're documenting, acts as replacement for
# |version| and |release|, also used in various other places throughout the
# built documents.
#
# The short X.Y version.
version = kolibri.__version__
# The full version, including alpha/beta/rc tags.
release = kolibri.__version__

# List of patterns, relative to source directory, that match files and
# directories to ignore when looking for source files.
exclude_patterns = ['_build']

# The name of the Pygments (syntax highlighting) style to use.
pygments_style = 'sphinx'


# -- Options for HTML output ---------------------------------------------------

# The theme to use for HTML and HTML Help pages.  See the documentation for
# a list of builtin themes.
html_theme = 'default'
on_rtd = os.environ.get('READTHEDOCS', None) == 'True'


if on_rtd:
    os.system("sphinx-apidoc --doc-project='Python Reference' -f -o . ../kolibri ../kolibri/test ../kolibri/deployment/ ../kolibri/dist/")

if not on_rtd:  # only import and set the theme if we're building docs locally
    import sphinx_rtd_theme
    html_theme = 'sphinx_rtd_theme'
    html_theme_path = ['.', sphinx_rtd_theme.get_html_theme_path()]

# Theme options are theme-specific and customize the look and feel of a theme
# further.  For a list of options available for each theme, see the
# documentation.
# html_theme_options = {}

# Add any paths that contain custom themes here, relative to this directory.
# html_theme_path = []

# The name for this set of Sphinx documents.  If None, it defaults to
# "<project> v<release> documentation".
# html_title = None

# A shorter title for the navigation bar.  Default is the same as html_title.
# html_short_title = None

# The name of an image file (relative to this directory) to place at the top
# of the sidebar.
html_logo = 'logo.png'

# The name of an image file (within the static path) to use as favicon of the
# docs.  This file should be a Windows icon file (.ico) being 16x16 or 32x32
# pixels large.
# html_favicon = None

# Add any paths that contain custom static files (such as style sheets) here,
# relative to this directory. They are copied after the builtin static files,
# so a file named "default.css" will overwrite the builtin "default.css".
html_static_path = ['_static']

# Wide, responsive tables not supported until this is merged
# https://github.com/rtfd/sphinx_rtd_theme/pull/432

# Approach 1, broken because of....
# https://github.com/rtfd/readthedocs.org/issues/2116
# html_context = {
#     'css_files': [
#         '_static/theme_overrides.css',  # override wide tables in RTD theme
#     ],
# }

# Approach 2 for custom stylesheet:
# adapted from: http://rackerlabs.github.io/docs-rackspace/tools/rtd-tables.html
# and https://github.com/altair-viz/altair/pull/418/files
# https://github.com/rtfd/sphinx_rtd_theme/issues/117
def setup(app):
    # Register the docstring processor with sphinx
    app.connect('autodoc-process-docstring', process_docstring)
    # Add our custom CSS overrides
    app.add_stylesheet('theme_overrides.css')


# If not '', a 'Last updated on:' timestamp is inserted at every page bottom,
# using the given strftime format.
html_last_updated_fmt = '%b %d, %Y'

# If true, SmartyPants will be used to convert quotes and dashes to
# typographically correct entities.
# html_use_smartypants = True

# If true, links to the reST sources are added to the pages.
html_show_sourcelink = False

# If true, "Created using Sphinx" is shown in the HTML footer. Default is True.
html_show_sphinx = False

# If true, "(C) Copyright ..." is shown in the HTML footer. Default is True.
html_show_copyright = False

# Output file base name for HTML help builder.
htmlhelp_basename = 'kolibri-dev'


# -- I18N ----------------------------------------------------------------------

# The language for content autogenerated by Sphinx. Refer to documentation
# for a list of supported languages.
# language = None

locale_dirs = [
    os.path.join(os.getcwd(), "locale", "docs"),
]<|MERGE_RESOLUTION|>--- conflicted
+++ resolved
@@ -31,12 +31,9 @@
 if not os.path.exists(os.environ["KOLIBRI_HOME"]):
     os.makedirs(os.environ["KOLIBRI_HOME"])
 
-<<<<<<< HEAD
 # This import *must* come after the path insertion, otherwise sphinx won't be able to find the kolibri module
 import kolibri  # noqa
 
-=======
->>>>>>> afa86734
 
 django.setup()
 
