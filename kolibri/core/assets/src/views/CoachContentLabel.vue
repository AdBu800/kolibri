--- conflicted
+++ resolved
@@ -1,13 +1,12 @@
 <template>
 
-<<<<<<< HEAD
   <div
     v-if="value > 0"
     class="d-ib"
   >
     <div
+      ref="icon"
       class="d-ib vab"
-      ref="icon"
     >
       <UiIcon class="coach-mat-icon">
         <mat-svg
@@ -28,15 +27,6 @@
     >
       {{ titleText }}
     </KTooltip>
-=======
-  <div v-if="value > 0" class="vab" :title="titleText">
-    <UiIcon class="coach-mat-icon">
-      <mat-svg name="local_library" category="maps" />
-    </UiIcon>
-    <span v-if="isTopic" class="counter">
-      {{ $formatNumber(value) }}
-    </span>
->>>>>>> 5d0f2f15
   </div>
 
 </template>
