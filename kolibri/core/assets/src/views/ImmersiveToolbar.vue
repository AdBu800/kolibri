<template>

  <UiToolbar
    :title="appBarTitle"
    textColor="white"
    type="clear"
    :showIcon="showIcon"
    :style="{
      height: height + 'px',
      backgroundColor: isFullscreen ? $themeTokens.appBar : $themeTokens.appBarFullscreen,
    }"
    @nav-icon-click="$emit('navIconClick')"
  >
    <router-link
      v-if="hasRoute"
      slot="icon"
      :to="route"
      :class="['link', $computedClass(linkStyle)]"
    >
      <!-- TODO add aria label? -->
      <UiIconButton
        type="flat"
        class="icon"
        :style="{fill: $themeTokens.textInverted}"
        @click="$emit('navIconClick')"
      >
        <mat-svg
          v-if="icon === 'close'"
          name="close"
          category="navigation"
        />
        <mat-svg
          v-else-if="icon === 'arrow_back' && !isRtl"
          name="arrow_back"
          category="navigation"
        />
        <mat-svg
          v-else-if="icon === 'arrow_back' && isRtl"
          name="arrow_forward"
          category="navigation"
        />
      </UiIconButton>
    </router-link>

    <UiIconButton
      v-else
      type="flat"
      class="icon"
      :style="{fill: $themeTokens.textInverted}"
      @click="$emit('navIconClick')"
    >
      <mat-svg
        v-if="icon === 'close'"
        name="close"
        category="navigation"
      />
      <mat-svg
        v-if="icon === 'arrow_back' && !isRtl"
        name="arrow_back"
        category="navigation"
      />
      <mat-svg
        v-if="icon === 'arrow_back' && isRtl"
        name="arrow_forward"
        category="navigation"
      />
    </UiIconButton>
  </UiToolbar>

</template>


<script>

  import UiToolbar from 'kolibri.coreVue.components.UiToolbar';
  import UiIconButton from 'kolibri.coreVue.components.UiIconButton';
  import { validateLinkObject } from 'kolibri.utils.validators';

  export default {
    name: 'ImmersiveToolbar',
    components: {
      UiToolbar,
      UiIconButton,
    },
    props: {
      appBarTitle: {
        type: String,
        required: true,
      },
      height: {
        type: Number,
        required: true,
      },
      icon: {
        type: String,
        required: false,
        default: 'close',
        validator(val) {
          return ['close', 'arrow_back'].includes(val);
        },
      },
      showIcon: {
        type: Boolean,
        required: false,
        default: true,
      },
      route: {
        type: Object,
        required: false,
        validator: validateLinkObject,
      },
      isFullscreen: {
        type: Boolean,
        default: false,
      },
    },
    computed: {
      hasRoute() {
        return Boolean(this.route);
      },
      linkStyle() {
        const hoverAndFocus = {
<<<<<<< HEAD
          backgroundColor: this.primary ? this.$themeTokens.primaryDark : this.$themePalette.black,
=======
          backgroundColor: this.isFullscreen
            ? this.$themeTokens.appBarDark
            : this.$themeTokens.appBarFullscreenDark,
>>>>>>> 0b67b18f
        };
        return {
          backgroundColor: this.isFullscreen
            ? this.$themeTokens.appBar
            : this.$themeTokens.appBarFullscreen,
          ':hover': hoverAndFocus,
        };
      },
    },
  };

</script>


<style lang="scss" scoped>

  // only used when using a link. Otherwise, uses UiToolbar's styles
  .icon {
    // copied from keen
    width: 3em;
    height: 3em;
  }

  .link {
    display: inline-block;
    border-radius: 50%;
  }

</style><|MERGE_RESOLUTION|>--- conflicted
+++ resolved
@@ -120,13 +120,9 @@
       },
       linkStyle() {
         const hoverAndFocus = {
-<<<<<<< HEAD
-          backgroundColor: this.primary ? this.$themeTokens.primaryDark : this.$themePalette.black,
-=======
           backgroundColor: this.isFullscreen
             ? this.$themeTokens.appBarDark
             : this.$themeTokens.appBarFullscreenDark,
->>>>>>> 0b67b18f
         };
         return {
           backgroundColor: this.isFullscreen
