<template>

  <ui-textbox
    @focus="$emit('focus')"
    @blur="$emit('blur')"
    @input="updateText"
    @keydown="emitKeydown"
    v-model="currentText"
    :disabled="disabled"
    :placeholder="placeholder"
    :label="label"
    :aria-label="ariaLabel"
    :autocomplete="autocomplete"
    :autofocus="autofocus"
    :required="required"
    :type="type"
    :error="error"
    :invalid="invalid"
    :maxlength="maxlength"
    :enforceMaxlength="enforceMaxlength"
    ref="textbox"
  />

</template>


<script>

<<<<<<< HEAD
  /**
   * A simple textbox that emits an event when its text is updated.
   */
  module.exports = {
=======
  import uiTextbox from 'keen-ui/src/UiTextbox';
  export default {
>>>>>>> b04183ef
    name: 'KolibriTextBox',
    props: {
      disabled: { type: Boolean },
      autofocus: { type: Boolean },
      required: { type: Boolean },
      invalid: { type: Boolean },
      value: {
        type: [String, Number],
      },
      error: { type: String },
      placeholder: { type: String },
      label: { type: String },
      ariaLabel: {
        type: String,
        // enforcing accessibility
        required: !!this.label,
      },
      autocomplete: { type: String },
      type: { type: String },
      maxlength: { type: Number },
      enforceMaxlength: {
        type: Boolean,
        default: true,
      },
    },
    data() {
      return { currentText: this.value };
    },
    methods: {
      updateText(text) {
        // v-model is just a :value + @input
        this.$emit('input', this.currentText);
      },
      reset() {
        this.$refs.textbox.reset();
      },
      emitKeydown(e) {
        this.$emit('keydown', e);
      },
    },
    watch: {
      value(val) {
        this.currentText = val;
      },
    },
    components: { uiTextbox },
  };

</script>


<style lang="stylus"></style><|MERGE_RESOLUTION|>--- conflicted
+++ resolved
@@ -26,15 +26,13 @@
 
 <script>
 
-<<<<<<< HEAD
   /**
    * A simple textbox that emits an event when its text is updated.
    */
-  module.exports = {
-=======
+
   import uiTextbox from 'keen-ui/src/UiTextbox';
+
   export default {
->>>>>>> b04183ef
     name: 'KolibriTextBox',
     props: {
       disabled: { type: Boolean },
