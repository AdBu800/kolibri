import { Resource } from '../api-resource';

/**
 * @example Delete a channel
 * ChannelResource.deletModel({ id: channel_id })
 *
 * @example Only get the channels that are "available" (i.e. with resources on device)
 * ChannelResource.fetchCollection({ getParams: { available: true } })
 */
<<<<<<< HEAD
export default new Resource({
  name: 'channel',
});
=======
export default class ChannelResource extends Resource {
  static resourceName() {
    return 'channel';
  }
  static usesContentCacheKey() {
    return true;
  }
}
>>>>>>> dc893025
<|MERGE_RESOLUTION|>--- conflicted
+++ resolved
@@ -7,17 +7,7 @@
  * @example Only get the channels that are "available" (i.e. with resources on device)
  * ChannelResource.fetchCollection({ getParams: { available: true } })
  */
-<<<<<<< HEAD
 export default new Resource({
   name: 'channel',
-});
-=======
-export default class ChannelResource extends Resource {
-  static resourceName() {
-    return 'channel';
-  }
-  static usesContentCacheKey() {
-    return true;
-  }
-}
->>>>>>> dc893025
+  useContentCacheKey: true,
+});