const intervalTime = 5000; // Frequency at which time logging is updated
const progressThreshold = 0.1; // Update logs if user has reached 20% more progress
const timeThreshold = 30; // Update logs if 30 seconds have passed since last update
const intervalTimer = require('./timer');
const UserKinds = require('./constants').UserKinds;
const MasteryLoggingMap = require('./constants').MasteryLoggingMap;
const AttemptLoggingMap = require('./constants').AttemptLoggingMap;

/**
 * Vuex State Mappers
 *
 * The methods below help map data from
 * the API to state in the Vuex store
 */

function _contentSummaryLoggingState(data) {
  const state = {
    id: data.pk,
    start_timestamp: data.start_timestamp,
    completion_timestamp: data.completion_timestamp,
    end_timestamp: data.end_timestamp,
    progress: data.progress,
    time_spent: data.time_spent,
    extra_fields: data.extra_fields,
    time_spent_before_current_session: data.time_spent,
    progress_before_current_session: data.progress,
  };
  return state;
}


function _contentSessionLoggingState(data) {
  const state = {
    id: data.pk,
    start_timestamp: data.start_timestamp,
    end_timestamp: data.end_timestamp,
    time_spent: data.time_spent,
    extra_fields: data.extra_fields,
    total_time_at_last_save: data.time_spent,
    progress: data.progress,
    progress_at_last_save: data.progress,
  };
  return state;
}


function _contentSummaryModel(store) {
  const summaryLog = store.state.core.logging.summary;
  const mapping = {
    user: store.state.core.session.user_id,
    start_timestamp: summaryLog.start_timestamp,
    end_timestamp: summaryLog.end_timestamp,
    completion_timestamp: summaryLog.completion_timestamp,
    progress: summaryLog.progress,
    time_spent: summaryLog.time_spent,
    extra_fields: summaryLog.extra_fields,
  };
  return mapping;
}


function _contentSessionModel(store) {
  const sessionLog = store.state.core.logging.session;
  const mapping = {
    user: store.state.core.session.user_id,
    start_timestamp: sessionLog.start_timestamp,
    end_timestamp: sessionLog.end_timestamp,
    time_spent: sessionLog.time_spent,
    progress: sessionLog.progress,
    extra_fields: sessionLog.extra_fields,
  };
  return mapping;
}

function _sessionState(data) {
  const state = {
    id: data.id,
    username: data.username,
    full_name: data.full_name,
    user_id: data.user_id,
    facility_id: data.facility_id,
    kind: data.kind,
    error: data.error,
  };
  return state;
}

function _masteryLogModel(store) {
  const mapping = {};
  const masteryLog = store.state.core.logging.mastery;
  Object.keys(MasteryLoggingMap).forEach((key) => {
    mapping[MasteryLoggingMap[key]] = masteryLog[key];
  });
  mapping.summarylog = store.state.core.logging.summary.id;
  return mapping;
}

const attemptLoggingJSONifyKeys = {
  answer: true,
  interaction_history: true,
};

function _attemptLoggingState(data) {
  const state = {};
  Object.keys(AttemptLoggingMap).forEach((key) => {
    if (attemptLoggingJSONifyKeys[key]) {
      state[key] = JSON.parse(data[AttemptLoggingMap[key]]);
    } else {
      state[key] = data[AttemptLoggingMap[key]];
    }
  });
  return state;
}

function _attemptLogModel(store) {
  const mapping = {};
  const attemptLog = store.state.core.logging.attempt;
  Object.keys(AttemptLoggingMap).forEach((key) => {
    if (attemptLoggingJSONifyKeys[key]) {
      mapping[AttemptLoggingMap[key]] = JSON.stringify(attemptLog[key]);
    } else {
      mapping[AttemptLoggingMap[key]] = attemptLog[key];
    }
  });
  mapping.masterylog = store.state.core.logging.mastery.id;
  return mapping;
}

/**
 * Actions
 *
 * These methods are used to update client-side state
 */


function handleError(store, errorString) {
  store.dispatch('CORE_SET_ERROR', errorString);
  store.dispatch('CORE_SET_PAGE_LOADING', false);
  store.dispatch('CORE_SET_TITLE', 'Error');
}

function handleApiError(store, errorObject) {
  handleError(store, JSON.stringify(errorObject, null, '\t'));
}

function kolibriLogin(store, Kolibri, sessionPayload) {
  const SessionResource = Kolibri.resources.SessionResource;
  const sessionModel = SessionResource.createModel(sessionPayload);
  const sessionPromise = sessionModel.save(sessionPayload);
  sessionPromise.then((session) => {
    store.dispatch('CORE_SET_SESSION', _sessionState(session));
    /* Very hacky solution to redirect an admin or superuser to Manage tab on login*/
    if (session.kind[0] === UserKinds.SUPERUSER || session.kind[0] === UserKinds.ADMIN) {
      const manageURL = Kolibri.urls['kolibri:managementplugin:management']();
      window.location.href = window.location.origin + manageURL;
    } else {
      Kolibri.emit('refresh');
    }
    Kolibri.resources.clearCaches();
  }).catch(error => {
    if (error.status.code === 401) {
      store.dispatch('CORE_SET_LOGIN_ERROR', 401);
    } else {
      handleApiError(store, error);
    }
  });
}

function kolibriLogout(store, Kolibri) {
  const SessionResource = Kolibri.resources.SessionResource;
  const id = 'current';
  const sessionModel = SessionResource.getModel(id);
  const logoutPromise = sessionModel.delete();
  logoutPromise.then((response) => {
    store.dispatch('CORE_CLEAR_SESSION');
    /* Very hacky solution to redirect a user back to Learn tab on logout*/
    window.location.href = window.location.origin;
    Kolibri.resources.clearCaches();
  }).catch(error => { handleApiError(store, error); });
}

function currentLoggedInUser(store, Kolibri) {
  const SessionResource = Kolibri.resources.SessionResource;
  const id = 'current';
  const sessionModel = SessionResource.getModel(id);
  const sessionPromise = sessionModel.fetch({});
  sessionPromise.then((session) => {
    store.dispatch('CORE_SET_SESSION', _sessionState(session));
  }).catch(error => { handleApiError(store, error); });
}

function showLoginModal(store, bool) {
  store.dispatch('CORE_SET_LOGIN_MODAL_VISIBLE', true);
  store.dispatch('CORE_SET_LOGIN_ERROR', null);
}

function cancelLoginModal(store, bool) {
  store.dispatch('CORE_SET_LOGIN_MODAL_VISIBLE', false);
  store.dispatch('CORE_SET_LOGIN_ERROR', null);
}


/**
 * Create models to store logging information
 * To be called on page load for content renderers
 */
function initContentSession(store, Kolibri, channelId, contentId, contentKind) {
  const ContentSessionLogResource = Kolibri.resources.ContentSessionLogResource;
  const ContentSummaryLogResource = Kolibri.resources.ContentSummaryLogResource;

  // Always clear the logging state when we init the content session,
  // to avoid state pollution.
  store.dispatch('SET_EMPTY_LOGGING_STATE');

  /* Create summary log iff user exists */
  if (store.state.core.session.user_id &&
    store.state.core.session.kind[0] !== UserKinds.SUPERUSER) {
     /* Fetch collection matching content and user */
    const summaryCollection = ContentSummaryLogResource.getCollection({
      content_id: contentId,
      user: store.state.core.session.user_id,
    });
    summaryCollection.fetch().then(summary => {
      /* If a summary model exists, map that to the state */
      if (summary.length > 0) {
        store.dispatch('SET_LOGGING_SUMMARY_STATE', _contentSummaryLoggingState(summary[0]));
        if (summary[0].currentmasterylog) {
          // If a mastery model has been sent along with the summary log payload,
          // then bootstrap that data into the MasteryLog resource. Cheeky!
          const masteryModel = Kolibri.resources.MasteryLog.createModel(
            summary[0].currentmasterylog);
          masteryModel.synced = true;

          store.dispatch('SET_LOGGING_MASTERY_STATE',
            summary[0].currentmasterylog);
        }
      } else {
        /* If a summary model does not exist, create default state */
        store.dispatch('SET_LOGGING_SUMMARY_STATE', _contentSummaryLoggingState({
          pk: null,
          start_timestamp: new Date(),
          completion_timestamp: null,
          end_timestamp: new Date(),
          progress: 0,
          time_spent: 0,
          extra_fields: '{}',
          time_spent_before_current_session: 0,
          progress_before_current_session: 0,
        }));

        const summaryData = Object.assign({
          channel_id: channelId,
          content_id: contentId,
          kind: contentKind,
        }, _contentSummaryModel(store));

        /* Save a new summary model and set id on state */
        const summaryModel = ContentSummaryLogResource.createModel(summaryData);
        summaryModel.save().then((newSummary) => {
          store.dispatch('SET_LOGGING_SUMMARY_ID', newSummary.pk);
        });
      }
    });
  }

  /* Set session log state to default */
  store.dispatch('SET_LOGGING_SESSION_STATE', _contentSessionLoggingState({
    pk: null,
    start_timestamp: new Date(),
    end_timestamp: new Date(),
    time_spent: 0,
    progress: 0,
    extra_fields: '{}',
  }));

  const sessionData = Object.assign({
    channel_id: channelId,
    content_id: contentId,
    kind: contentKind,
  }, _contentSessionModel(store));

  if (store.state.core.session.kind[0] === UserKinds.SUPERUSER) {
    // treat deviceOwner as anonymous user.
    sessionData.user = null;
  }

  /* Save a new session model and set id on state */
  const sessionModel = ContentSessionLogResource.createModel(sessionData);
  sessionModel.save().then((newSession) => {
    store.dispatch('SET_LOGGING_SESSION_ID', newSession.pk);
  });
}


/**
 * Do a PATCH to update existing logging models
 * Must be called after initContentSession
 */
function saveLogs(store, Kolibri) {
  const ContentSessionLogResource = Kolibri.resources.ContentSessionLogResource;
  const ContentSummaryLogResource = Kolibri.resources.ContentSummaryLogResource;
  /* Create aliases for logs */
  const summaryLog = store.state.core.logging.summary;
  const sessionLog = store.state.core.logging.session;

  /* Reset values used for threshold checking */
  store.dispatch('SET_LOGGING_THRESHOLD_CHECKS', sessionLog.progress, sessionLog.time_spent);

  /* If a session model exists, save it with updated values */
  if (sessionLog.id) {
    const sessionModel = ContentSessionLogResource.getModel(sessionLog.id);
    sessionModel.save(_contentSessionModel(store)).then((data) => {
      /* PLACEHOLDER */
    }).catch(error => { handleApiError(store, error); });
  }

  /* If a summary model exists, save it with updated values */
  if (summaryLog.id) {
    const summaryModel = ContentSummaryLogResource.getModel(summaryLog.id);
    summaryModel.save(_contentSummaryModel(store)).then((data) => {
      /* PLACEHOLDER */
    }).catch(error => { handleApiError(store, error); });
  }
}


/**
 * Update the progress percentage
 * To be called periodically by content renderers on interval or on pause
 * Must be called after initContentSession
 * @param {float} progressPercent
 * @param {boolean} forceSave
 */
function updateProgress(store, Kolibri, progressPercent, forceSave = false) {
  /* Create aliases for logs */
  const summaryLog = store.state.core.logging.summary;
  const sessionLog = store.state.core.logging.session;

  /* Store original value to check if 100% reached this iteration */
  const originalProgress = summaryLog.progress;

  /* Calculate progress based on progressPercent */
  const sessionProgress = sessionLog.progress + progressPercent;
  const summaryProgress = (summaryLog.id) ?
    Math.min(1, summaryLog.progress_before_current_session + sessionProgress) : 0;

  /* Update the logging state with new progress information */
  store.dispatch('SET_LOGGING_PROGRESS', sessionProgress, summaryProgress);

  /* Determine if progress threshold has been met */
  const progressThresholdMet = sessionProgress -
    sessionLog.progress_at_last_save >= progressThreshold;

  /* Mark completion time if 100% progress reached */
  const completedContent = originalProgress < 1 && summaryProgress === 1;
  if (completedContent) {
    store.dispatch('SET_LOGGING_COMPLETION_TIME', new Date());
  }

  /* Save models if needed */
  if (forceSave || completedContent || progressThresholdMet) {
    saveLogs(store, Kolibri);
  }
}


/**
 * Update the total time spent and end time stamps
 * To be called periodically by interval timer
 * Must be called after initContentSession
 * @param {boolean} forceSave
 */
function updateTimeSpent(store, Kolibri, forceSave = false) {
  /* Create aliases for logs */
  const summaryLog = store.state.core.logging.summary;
  const sessionLog = store.state.core.logging.session;

  /* Calculate new times based on how much time has passed since last save */
  const sessionTime = intervalTimer.getNewTimeElapsed() + sessionLog.time_spent;
  const summaryTime = (summaryLog.id) ?
    sessionTime + summaryLog.time_spent_before_current_session : 0;

  /* Update the logging state with new timing information */
  store.dispatch('SET_LOGGING_TIME', sessionTime, summaryTime, new Date());

  /* Determine if time threshold has been met */
  const timeThresholdMet = sessionLog.time_spent -
    sessionLog.total_time_at_last_save >= timeThreshold;

  /* Save models if needed */
  if (forceSave || timeThresholdMet) {
    saveLogs(store, Kolibri);
  }
}


/**
 * Start interval timer and set start time
 * @param {int} interval
 */
function startTrackingProgress(store, Kolibri, interval = intervalTime) {
  intervalTimer.startTimer(interval, () => {
    updateTimeSpent(store, Kolibri, false);
  });
}


/**
 * Action inhibition check
 *
 * This generator function produces checks that help determine whether the
 * asynchronous outcomes should still be run based on whether the user is
 * still on the same page as when the action was first triggered.
 */
function samePageCheckGenerator(store) {
  const pageId = store.state.core.pageSessionId;
  return () => store.state.core.pageSessionId === pageId;
}


/**
 * Stop interval timer and update latest times
 * Must be called after startTrackingProgress
 */
function stopTrackingProgress(store, Kolibri) {
  intervalTimer.stopTimer();
  updateTimeSpent(store, Kolibri, true);
}

function saveMasteryLog(store, Kolibri) {
  const masteryLogModel = Kolibri.resources.MasteryLog.getModel(
    store.state.core.logging.mastery.id);
  masteryLogModel.save(_masteryLogModel(store)).only(
    samePageCheckGenerator(store),
    (newMasteryLog) => {
      // Update store in case an id has been set.
      store.dispatch('SET_LOGGING_MASTERY_STATE', newMasteryLog);
    }
  );
}

function setMasteryLogComplete(store, completetime) {
  store.dispatch('SET_LOGGING_MASTERY_COMPLETE', completetime);
}

function createMasteryLog(store, Kolibri, masteryLevel, masteryCriterion) {
  const masteryLogModel = Kolibri.resources.MasteryLog.createModel({
    id: null,
    summarylog: store.state.core.logging.summary.id,
    start_timestamp: new Date(),
    completion_timestamp: null,
    end_timestamp: null,
    mastery_level: masteryLevel,
    complete: false,
    responsehistory: [],
    pastattempts: [],
    totalattempts: 0,
    mastery_criterion: masteryCriterion,
<<<<<<< HEAD
    user: store.state.core.session.user_id,
    totalattempts: 0,
=======
>>>>>>> a71f5af4
  });
  masteryLogModel.save(masteryLogModel.attributes).only(
    samePageCheckGenerator(store),
    (newMasteryLog) => {
      // Update store in case an id has been set.
      store.dispatch('SET_LOGGING_MASTERY_STATE', newMasteryLog);
    }
  );
}

function createDummyMasteryLog(store, Kolibri) {
  /*
  Create a client side masterylog for anonymous user for tracking attempt-progress.
  This masterylog will never be saved in the database.
  */
  const masteryLogModel = Kolibri.resources.MasteryLog.createModel({
    id: null,
    summarylog: null,
    start_timestamp: null,
    completion_timestamp: null,
    end_timestamp: null,
    mastery_level: null,
    complete: false,
    responsehistory: [],
    pastattempts: [],
    mastery_criterion: null,
    totalattempts: 0,
  });
  store.dispatch('SET_LOGGING_MASTERY_STATE', masteryLogModel.attributes);
}

function saveAttemptLog(store, Kolibri) {
  const attemptLogModel = Kolibri.resources.AttemptLog.getModel(
    store.state.core.logging.attempt.id);
  attemptLogModel.save(_attemptLogModel(store)).then((newAttemptLog) => {
    // mainly we want to set the attemplot id, so we can PATCH subsequent save on this attemptLog
    store.dispatch('SET_LOGGING_ATTEMPT_STATE', _attemptLoggingState(newAttemptLog));
  });
}

function createAttemptLog(store, Kolibri, itemId, callback) {
  const attemptLogModel = Kolibri.resources.AttemptLog.createModel({
    id: null,
    masterylog: store.state.core.logging.mastery.id || null,
    sessionlog: store.state.core.logging.session.id,
    start_timestamp: new Date(),
    completion_timestamp: null,
    end_timestamp: null,
    item: itemId,
    complete: false,
    time_spent: 0,
    correct: 0,
    answer: {},
    simple_answer: '',
    interaction_history: [],
    hinted: false,
  });
  store.dispatch('SET_LOGGING_ATTEMPT_STATE', attemptLogModel.attributes);
  callback(); // to signal that this attemptlog is created.
}

function updateAttemptLogInteractionHistory(store, interaction) {
  store.dispatch('UPDATE_LOGGING_ATTEMPT_INTERACTION_HISTORY', interaction);
}

/**
 * Initialize assessment mastery log
 */
function initMasteryLog(store, Kolibri, masterySpacingTime, masteryCriterion) {
  if (!store.state.core.logging.mastery.id) {
    // id has not been set on the masterylog state, so this is undefined.
    // Either way, we need to create a new masterylog, with a masterylevel of 1!
    createMasteryLog(store, Kolibri, 1, masteryCriterion);
  } else if (store.state.core.logging.mastery.complete &&
    ((new Date() - new Date(store.state.core.logging.mastery.completion_timestamp)) >
      masterySpacingTime)) {
    // The most recent masterylog is complete, and they completed it more than
    // masterySpacingTime time ago!
    // This means we need to level the user up.
    createMasteryLog(
      store, Kolibri, store.state.core.logging.mastery.mastery_level + 1, masteryCriterion);
  }
}

function updateMasteryAttemptState(store, currentTime, correct, complete, firstAttempt, hinted) {
  store.dispatch('UPDATE_LOGGING_MASTERY', currentTime, correct, firstAttempt, hinted);
  store.dispatch('UPDATE_LOGGING_ATTEMPT', currentTime, correct, complete, hinted);
}


module.exports = {
  handleError,
  handleApiError,
  kolibriLogin,
  kolibriLogout,
  currentLoggedInUser,
  showLoginModal,
  cancelLoginModal,
  initContentSession,
  startTrackingProgress,
  stopTrackingProgress,
  updateTimeSpent,
  updateProgress,
  saveLogs,
  samePageCheckGenerator,
  initMasteryLog,
  saveMasteryLog,
  setMasteryLogComplete,
  createDummyMasteryLog,
  createAttemptLog,
  saveAttemptLog,
  updateMasteryAttemptState,
  updateAttemptLogInteractionHistory,
};<|MERGE_RESOLUTION|>--- conflicted
+++ resolved
@@ -456,11 +456,6 @@
     pastattempts: [],
     totalattempts: 0,
     mastery_criterion: masteryCriterion,
-<<<<<<< HEAD
-    user: store.state.core.session.user_id,
-    totalattempts: 0,
-=======
->>>>>>> a71f5af4
   });
   masteryLogModel.save(masteryLogModel.attributes).only(
     samePageCheckGenerator(store),
