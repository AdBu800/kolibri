--- conflicted
+++ resolved
@@ -18,11 +18,8 @@
 from kolibri.content.models import ContentNode
 from kolibri.content.models import File
 from kolibri.content.models import LocalFile
-<<<<<<< HEAD
 from kolibri.content.utils.paths import get_content_database_dir_path
-=======
 from kolibri.core.device.models import ContentCacheKey
->>>>>>> 308bb396
 
 logging = logger.getLogger(__name__)
 
@@ -249,11 +246,6 @@
     else:
         mark_local_files_as_available(checksums)
 
-<<<<<<< HEAD
     set_leaf_node_availability_from_local_file_availability(channel_id)
     recurse_availability_up_tree(channel_id)
-=======
-    set_leaf_node_availability_from_local_file_availability()
-    recurse_availability_up_tree(channel_id)
-    ContentCacheKey.update_cache_key()
->>>>>>> 308bb396
+    ContentCacheKey.update_cache_key()