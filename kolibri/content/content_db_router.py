--- conflicted
+++ resolved
@@ -46,16 +46,10 @@
     try:
         connections[alias]
     except ConnectionDoesNotExist:
-<<<<<<< HEAD
-
-        # dynamically create a database entry to the desired content database
-        filename = os.path.join(settings.CONTENT_DATABASE_DIR, alias + '.sqlite3')
-=======
         if alias.endswith(".sqlite3"):
             filename = alias
         else:
             filename = os.path.join(settings.CONTENT_DATABASE_DIR, alias + '.sqlite3')
->>>>>>> 7f723f3c
         if not os.path.isfile(filename):
             raise KeyError("Content DB '%s' doesn't exist!!" % alias)
         connections.databases[alias] = {
