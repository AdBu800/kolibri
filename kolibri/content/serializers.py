--- conflicted
+++ resolved
@@ -1,8 +1,5 @@
 from django.db.models import Sum
-<<<<<<< HEAD
-=======
 from kolibri.auth.models import FacilityUser
->>>>>>> 5ff0a3a6
 from kolibri.content.models import ChannelMetadataCache, ContentNode, File
 from rest_framework import serializers
 
@@ -51,13 +48,8 @@
 
         from kolibri.logger.models import ContentSummaryLog
 
-<<<<<<< HEAD
-        # no progress if we don't have a request object or the user is anonymous
-        if 'request' not in self.context or self.context['request'].user.is_anonymous():
-=======
         # no progress if we don't have a request object or the user isn't a FacilityUser
         if 'request' not in self.context or not isinstance(self.context['request'].user, FacilityUser):
->>>>>>> 5ff0a3a6
             return 0
 
         # we're getting  progress for the currently logged-in user
