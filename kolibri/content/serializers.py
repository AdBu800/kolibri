--- conflicted
+++ resolved
@@ -60,21 +60,18 @@
 
     class Meta:
         model = ChannelMetadata
-<<<<<<< HEAD
         fields = (
+            'author',
+            'description',
+            'id',
+            'last_updated',
+            'lang_code',
+            'lang_name',
+            'name',
             'root',
-            'id',
-            'name',
-            'description',
-            'author',
-            'last_updated',
+            'thumbnail',
             'version',
-            'thumbnail'
         )
-=======
-        fields = ('root', 'id', 'name', 'description', 'author', 'last_updated', 'version', 'thumbnail',
-                  'lang_code', 'lang_name')
->>>>>>> fb3f27b7
 
 
 class LowerCaseField(serializers.CharField):
