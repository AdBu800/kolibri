--- conflicted
+++ resolved
@@ -1,10 +1,7 @@
 from __future__ import absolute_import, print_function, unicode_literals
 
 from django.contrib.auth import authenticate, get_user, login, logout
-<<<<<<< HEAD
-=======
 from django.contrib.auth.models import AnonymousUser
->>>>>>> 251b3fad
 from rest_framework import filters, permissions, viewsets
 from rest_framework.decorators import api_view
 from rest_framework.response import Response
@@ -110,7 +107,7 @@
         elif type(logged_in_user) is AnonymousUser:
             return Response(Facility.objects.all().values_list('id', flat=True))
         else:
-            return Response(logged_in_user.facility)
+            return Response(logged_in_user.facility_id)
 
 
 class ClassroomViewSet(viewsets.ModelViewSet):
@@ -129,28 +126,6 @@
     filter_fields = ('parent',)
 
 
-<<<<<<< HEAD
-class SessionViewSet(viewsets.ViewSet):
-
-    def destroy(self, request, pk=None):
-        logout(request)
-        return Response("successfully deleted!")
-
-    def create(self, request):
-        # import pdb; pdb.set_trace()
-        username = request.POST.get('username', '')
-        password = request.POST.get('password', '')
-        facility_id = request.POST.get('facility', None)
-        user = authenticate(username=username, password=password, facility=facility_id)
-        if user is not None and user.is_active:
-            # Correct password, and the user is marked "active"
-            login(request, user)
-            # Success!
-            return Response("Successfully logged in!")
-        else:
-            # Respond with error
-            return Response("User does not exist with those credentials!")
-=======
 @api_view(['POST'])
 def login_view(request):
     username = request.data.get('username', '')
@@ -169,5 +144,4 @@
 @api_view(['POST'])
 def logout_view(request):
     logout(request)
-    return Response("successfully logged out!")
->>>>>>> 251b3fad
+    return Response("successfully logged out!")