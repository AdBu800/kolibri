--- conflicted
+++ resolved
@@ -13,10 +13,6 @@
     class Meta:
         model = Role
         fields = ('id', 'kind', 'collection', 'user')
-<<<<<<< HEAD
-
-=======
->>>>>>> caae9e80
 
 
 class FacilityUserSerializer(serializers.ModelSerializer):
