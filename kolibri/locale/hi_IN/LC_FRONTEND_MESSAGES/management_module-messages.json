{
  "classnameEditModal.modalTitle":"वर्ग का नाम बदलें",
  "classnameEditModal.classname":"वर्ग नाम",
  "classnameEditModal.cancel":"रद्द करें",
  "classnameEditModal.update":"Update (अपडेट करें)",
  "classnameEditModal.duplicateName":"इस नाम के साथ एक वर्ग पहले से मौजूद है",
  "classEnrollPage.enrollUsers":"उपयोगकर्ताओं का दाखिला करें",
  "classEnrollPage.tableTitle":"इस वर्ग के शिक्षार्थियों को प्रबंधित करें",
  "classEnrollPage.searchText":"शिक्षार्थी या कोच को ढूंढे",
  "classEnrollPage.users":"उपयोगकर्ता",
  "classEnrollPage.fullName":"पूरा नाम",
  "classEnrollPage.username":"उपयोगकर्ता नाम",
  "classEnrollPage.role":"Role (भूमिका)",
  "classEnrollPage.learner":"सिखने वाला",
  "classEnrollPage.coach":"प्रशिक्षक",
  "classEnrollPage.remove":"हटाएं (रीमूव)",
  "classEnrollPage.noUsersExist":"इस वर्ग में कोई उपयोगकर्ता(users) नहीं है",
  "classEnrollPage.allUsersFilteredOut":"कोई मेल खाने वाला उपयोगकर्ता (users) नहीं है",
  "roleSwitcher.admin":"व्यवस्थापक",
  "roleSwitcher.coach":"प्रशिक्षक",
  "roleSwitcher.learner":"सिखने वाला",
  "userRemoveModal.modalTitle":"वर्ग से उपयोगकर्ता को निकालें",
  "userRemoveModal.remove":"वर्ग से निकालें",
  "userRemoveModal.cancel":"रद्द करें",
  "userRemoveModal.deleteConfirmation":"क्या आप वाकई { username } को { classname } निकालना चाहते है?",
  "userRemoveModal.accessReassurance":"आप अभी भी { sectionTabName } से इस खाते (account) तक पहुँच सकते हैं",
  "userRemoveModal.usersTab":"उपयोगकर्ता",
  "confirmEnrollmentModal.confirmEnrollment":"चयनित उपयोगकर्ताओं के दाखिले की पुष्टि करें",
  "confirmEnrollmentModal.areYouSure":"आप वाकई निम्न उपयोगकर्ताओं को इस क्लास में भर्ती करना चाहते हैं?",
  "confirmEnrollmentModal.noGoBack":"नहीं! वापस जाइये",
  "confirmEnrollmentModal.yesEnrollUsers":"हाँ, उपयोगकर्ताओं (users) को पंजीकृत करें",
  "managementClassEnroll.backToClassDetails":"वर्ग के विवरण में वापस जाने के लिए",
  "managementClassEnroll.enrollSelectedUsers":"आलोचना करे (रीव्यू) और सुरक्षित रखे (सेव)",
  "managementClassEnroll.selectLearners":"उपयोगकर्ताओं का चयन करें",
  "managementClassEnroll.showingAllUnassigned":"वे उपयोगकर्ता जिन होने अभी तक वर्ग में दाखिला नहीं लिया है",
  "managementClassEnroll.searchForUser":"उपयोगकर्ता(users) को ढूंढें",
  "managementClassEnroll.createNewUser":"नए उपयोगकर्ता खाते",
  "managementClassEnroll.name":"पूरा नाम",
  "managementClassEnroll.username":"उपयोगकर्ता नाम",
  "managementClassEnroll.selectedUsers":"चयनित उपयोगकर्ताओं (users) को दिखाएँ",
  "managementClassEnroll.role":"भूमिका (role)",
  "managementClassEnroll.noUsersExist":"कोई उपयोगकर्ता (user) मौजूद नहीं है",
  "managementClassEnroll.noUsersSelected":"कोई उपयोगकर्ता (user) चयनित नहीं है",
  "managementClassEnroll.noUsersMatch":"किसी उपयोगकर्ता (user) से मेल नहीं हो रहा",
  "managementClassEnroll.previousResults":"पिछले परिणाम",
  "managementClassEnroll.nextResults":"अगले परिणाम",
  "managementClassEnroll.selectAllOnPage":"पृष्ठ पर सभी का चयन करें",
  "managementClassEnroll.allUsersAlready":"सभी उपयोगकर्ता पहले से ही इस वर्ग में दाखिल हैं",
  "managementClassEnroll.search":"Search (खोज)",
  "managementClassEnroll.selectUser":"उपयोगकर्ता (user) का चयन करें",
  "managementClassEnroll.pagination":"{ visibleStartRange, number } - { numFilteredUsers, number } का { visibleEndRange, number }",
  "manageData.pageHeading":"उपयोग डेटा निर्यात करें",
  "manageData.pageSubHeading":"उपयोगकर्ताओं(users) के बारे में जानकारी और इस उपकरण की विषय वस्तु के साथ उनके बातचीत वाले सीएसवी (अल्पविराम से अलग किए गए मान) फ़ाइलें डाउनलोड करें",
  "manageData.detailsHeading":"विवरण लॉग",
  "manageData.detailsSubHeading":"प्रत्येक सामग्री के प्रत्येक टुकड़े का दौरा",
  "manageData.summaryHeading":"सारांश लॉग",
  "manageData.summarySubHeading":"सामग्री के प्रत्येक टुकड़ा के लिए कुल समय/प्रगति",
  "manageData.detailsInfo":"जब कोई उपयोगकर्ता (user) विषय वस्तु को देखता है, तो हम रिकॉर्ड करते हैं कि वे कितने समय बिता रहे हैं और उनकी प्रगति कितनी है। इस फ़ाइल में प्रत्येक पंक्ति एक उपयोगकर्ता (user) को किसी विशेष सामग्री के टुकड़े के लिए एक विज़िट रिकॉर्ड करता है। इसमें अज्ञात उपयोग शामिल है, जब कोई उपयोगकर्ता (user) साइन इन नहीं होता है।",
  "manageData.summaryInfo":"एक उपयोगकर्ता (users) विषय वस्तु का एक ही भाग कई बार देख सकता है यह फ़ाइल कुल समय और प्रत्येक उपयोगकर्ता (user) की प्रगति को प्रत्येक विषय वस्तु के लिए हासिल की है, संभवतः एक से अधिक विज़िट में सारांशित है। अज्ञात उपयोग इस में शामिल नहीं है",
  "manageData.download":"डाउनलोड",
  "manageData.note":"नोट:",
  "configPageNotifications.saveFailure":"अपनी सेटिंग्स को सेव करने में समस्या आ रही है",
  "configPageNotifications.saveSuccess":"सुविधा सेटिंग्स अप्डेट हो गया!",
  "configPageNotifications.pageloadFailure":"आपकी सेटिंग्स लोड करने में समस्या आ रही है",
  "confirmResetModal.cancel":"रद्द करें",
  "confirmResetModal.changesWillBeLost":"आपने जो बदलाव किये है वो खो जाएंगे",
  "confirmResetModal.confirmationQuestion":"अपनी सुविधा की सेटिंग को डिफ़ॉल्ट रूप से रीसेट करें?",
  "confirmResetModal.reset":"रीसेट करें (Reset)",
  "confirmResetModal.title":"डिफ़ॉल्ट सेटिंग्स रीसेट करें",
  "facilityConfigPage.currentFacilityHeader":"अपने वर्तमान सुविधा",
<<<<<<< HEAD
  "facilityConfigPage.learnerCanDeleteAccount":"अपने खाते को हटाने के लिए उपयोगकर्ता की अनुमति दें",
  "facilityConfigPage.learnerCanEditName":"उनका पूरा नाम संपादित करने के लिए उपयोगकर्ताओं की अनुमति दें",
  "facilityConfigPage.learnerCanEditPassword":"में साइन इन होने पर उनके पासवर्ड परिवर्तित करने के लिए उपयोगकर्ताओं की अनुमति दें",
  "facilityConfigPage.learnerCanEditUsername":"उपयोगकर्ताओं को उनके उपयोगकर्ता नाम संपादित करने की अनुमति दें",
  "facilityConfigPage.learnerCanSignUp":"इस डिवाइस पर साइन-अप करने के लिए उपयोगकर्ताओं की अनुमति दें",
  "facilityConfigPage.learnerCanLoginWithNoPassword":"Allow learners to sign in with no password",
=======
  "facilityConfigPage.learnerCanDeleteAccount":"अपने खाते को हटाने के लिए उपयोगकर्ता को अनुमति दें",
  "facilityConfigPage.learnerCanEditName":"उपयोगकर्ताओं को अपने लिखे हुए नाम में बदलाव लाने की अनुमति दे",
  "facilityConfigPage.learnerCanEditPassword":"साइन इन होने पर उपयोगकर्ताओं को अपना पासवर्ड बदलने की अनुमति दें",
  "facilityConfigPage.learnerCanEditUsername":"उपयोगकर्ता (users) को अपने लिखे हुए के नाम को फिर से लिखने की अनुमति दे",
  "facilityConfigPage.learnerCanSignUp":"इस डिवाइस पर साइन-अप करने के लिए उपयोगकर्ताओं(users) को अनुमति दें",
>>>>>>> 5badcd13
  "facilityConfigPage.pageDescription":"कॉन्फ़िगर करें और यहाँ विभिन्न सुविधा सेटिंग्स परिवर्तित करें।",
  "facilityConfigPage.pageHeader":"सुविधा कॉन्फ़िगरेशन",
  "facilityConfigPage.resetToDefaultSettings":"डिफ़ॉल्ट सेटिंग्स को रीसेट करें",
  "facilityConfigPage.saveChanges":"परिवर्तनों को सुरक्षित रखे (Save changes)",
  "facilityConfigPage.settingsHeader":"सुविधा सेटिंग",
<<<<<<< HEAD
  "managementRoot.managementTitle":"प्रबंधित करें",
  "classCreateModal.addNewClassTitle":"नई श्रेणी जोड़ें",
=======
  "managementRoot.managementTitle":"प्रबंधन",
  "managementRoot.logInPrompt":"आप साइन इन करने के लिए भूल गए?",
  "managementRoot.logInCommand":"आप एक व्यवस्थापक के रूप में इस पृष्ठ को देखने के लिए साइन इन होना चाहिए।",
  "classCreateModal.addNewClassTitle":"नया वर्ग जोड़ें",
>>>>>>> 5badcd13
  "classCreateModal.classname":"वर्ग नाम",
  "classCreateModal.cancel":"रद्द करें",
  "classCreateModal.create":"Create (बनाएँ)",
  "classCreateModal.duplicateName":"उस नाम के साथ एक वर्ग पहले से मौजूद है",
  "classDeleteModal.modalTitle":"वर्ग हटाएँ",
  "classDeleteModal.delete":"श्रेणी हटाएँ",
  "classDeleteModal.cancel":"रद्द करें",
  "classDeleteModal.description":"उपयोगकर्ताओं (user) को सिर्फ वर्ग से निकाला जाएगा, परन्तु उपयोगकर्ता (user) टैब में अभी भी सारे उपयोगकर्ता मौजूद है.",
  "classDeleteModal.deleteConfirmation":"आप वाकई { classname } को हटाना चाहते हैं?",
  "classPage.allClasses":"सभी वर्ग",
  "classPage.addNew":"नई श्रेणी जोड़ें",
  "classPage.deleteClass":"श्रेणी हटाएँ",
  "classPage.className":"वर्ग नाम",
  "classPage.classes":"उपयोगकर्ता",
  "classPage.members":"सदस्य (members)",
  "classPage.actions":"क्रियाएँ (ऐक्शन्ज़)",
  "classPage.noClassesExist":"कोई वर्ग मौजूद नहीं है।",
  "channelsGrid.emptyChannelListMessage":"कोई चैनल स्थापित नहीं हैं",
  "channelsGrid.deleteButtonLabel":"हटाएँ",
  "channelsGrid.lastUpdatedHeader":"Last updated",
  "channelsGrid.nameHeader":"चैनल",
  "channelsGrid.numContentsHeader":"# Contents",
  "channelsGrid.sizeHeader":"Size",
  "deleteChannelModal.deleteActionDescription":"This channel will be deleted",
  "deleteChannelModal.confirmationQuestion":"Are you sure you want to do this?",
  "deleteChannelModal.restorationInstructions":"To restore this channel, you will need to re-import it from the internet or a storage device",
  "deleteChannelModal.title":"Delete channel",
  "deleteChannelModal.cancelButtonLabel":"रद्द करें",
  "deleteChannelModal.confirmButtonLabel":"की पुष्टि करें",
  "manageContentState.title":"मेरा चैनल",
  "manageContentState.import":"आयात",
  "manageContentState.export":"निर्यात",
  "manageContentState.notAdminHeader":"You need to sign in as the Device Owner to manage content",
  "manageContentState.notAdminDetails":"The Device Owner is the account originally created in the Setup Wizard",
  "manageContentPageNotifications.deleteFailureNotification":"There was a problem deleting this channel",
  "manageContentPageNotifications.deleteSuccessNotification":"The channel has been removed from this device",
  "manageContentPageNotifications.successfulImportNotification":"A channel has been added to this device",
  "contentPage.buttonClose":"बंद",
  "contentPage.buttonCancel":"रद्द करें",
  "contentPage.failed":"कृपया फिर से प्रयास करें।",
  "contentPage.failedMsg":"स्थानांतरण सफल नहीं हुआ! शेष सामग्री को स्थानांतरित करने के लिए इसे फिर से शुरू करें.",
  "contentPage.completed":"समाप्त हो गया!",
  "contentPage.loading":"कृपया प्रतीक्षा करें...",
  "contentPage.remoteImport":"Curation सर्वर से आयात कर रहा है",
  "contentPage.localImport":"स्थानीय ड्राइव से आयात करना",
  "contentPage.localExport":"स्थानीय ड्राइव को निर्यात करना",
  "wizardExport.title":"एक स्थानीय ड्राइव को निर्यात करें",
  "wizardExport.available":"उपलब्ध संग्रहण:",
  "wizardExport.notWritable":"न लिखने योग्य",
  "wizardExport.cancel":"रद्द करें",
  "wizardExport.export":"निर्यात",
  "wizardExport.refresh":"पुनश्चर्य",
  "wizardLocalImport.title":"एक स्थानीय ड्राइव से आयात करें",
  "wizardLocalImport.incompatible":"कोई सामग्री उपलब्ध नहीं",
  "wizardLocalImport.refresh":"पुनश्चर्य",
  "wizardLocalImport.cancel":"रद्द करें",
  "wizardLocalImport.import":"आयात",
  "wizardImportNetwork.title":"कृपया एक स्रोत का चयन करें...",
  "wizardImportNetwork.enterContentChannel":"कृपया एक सामग्री चैनल ID दर्ज करें:",
  "wizardImportNetwork.cancel":"रद्द करें",
  "wizardImportNetwork.import":"आयात",
  "wizardImportSource.title":"कृपया एक स्रोत का चयन करें...",
  "wizardImportSource.internet":"इंटरनेट",
  "wizardImportSource.localDrives":"स्थानीय ड्राइव्स",
  "wizardImportSource.cancel":"रद्द करें",
<<<<<<< HEAD
  "wizardDriveList.drivesFound":"Drives found:",
  "wizardDriveList.noDrivesDetected":"कोई ड्राइव का पता नहीं हैं",
  "topNav.classes":"क्लासेस",
  "topNav.content":"चैनल",
=======
  "topNav.classes":"वर्ग",
  "topNav.content":"सामग्री",
>>>>>>> 5badcd13
  "topNav.data":"डेटा",
  "topNav.facilities":"सुविधा",
  "topNav.users":"उपयोगकर्ता",
  "userPage.filterUserType":"उपयोगकर्ता फिल्टर करे",
  "userPage.editAccountInfo":"खाता जानकारी संपादित करे",
  "userPage.searchText":"एक उपयोगकर्ता के लिए खोज...",
  "userPage.allUsers":"सभी उपयोगकर्ता",
  "userPage.admins":"व्यवस्थापक",
  "userPage.coaches":"प्रशिक्षके",
  "userPage.learners":"शिक्षार्थियों",
  "userPage.addNew":"नया जोड़ें",
  "userPage.fullName":"पूरा नाम",
  "userPage.users":"उपयोगकर्ता",
  "userPage.kind":"भूमिका (रोल)",
  "userPage.username":"उपयोगकर्ता नाम",
  "userPage.edit":"संपादित करें",
  "userPage.noUsersExist":"कोई उपयोगकर्ता मौजूद नहीं है।",
  "userPage.allUsersFilteredOut":"कोई उपयोगकर्ता फ़िल्टर से मेल खाता।",
  "userCreateModal.addNewAccountTitle":"नया खाता जोड़ें",
  "userCreateModal.name":"पूरा नाम",
  "userCreateModal.username":"उपयोगकर्ता नाम",
  "userCreateModal.password":"पासवर्ड",
  "userCreateModal.confirmPassword":"पासवर्ड की पुष्टि करें",
  "userCreateModal.typeOfUser":"उपयोगकर्ता का प्रकार",
  "userCreateModal.createAccount":"खाता बनाएँ",
  "userCreateModal.learner":"सिखने वाला",
  "userCreateModal.coach":"प्रशिक्षक",
  "userCreateModal.admin":"व्यवस्थापक",
  "userCreateModal.usernameAlreadyExists":"उपयोगकर्ता का नाम पहले से मौजूद है!",
  "userCreateModal.usernameNotAlphaNum":"उपयोगकर्ता के नाम में केवल अक्षर और अंक हो सकते हैं",
  "userCreateModal.pwMismatchError":"पासवर्ड मेल नहीं खाते",
  "userCreateModal.unknownError":"वूप्स, कुछ गलत हो गया था। फिर कोशिश करो",
  "userCreateModal.loadingConfirmation":"लोड हो रहा है...",
  "userEditModal.editTitle":"खाता जानकारी संपादित करें",
  "userEditModal.passwordTitle":"खाते का पासवर्ड रीसेट करें",
  "userEditModal.deleteTitle":"खाता हटाएं",
  "userEditModal.fullName":"पूरा नाम",
  "userEditModal.username":"उपयोगकर्ता नाम",
  "userEditModal.userKind":"उपयोगकर्ता प्रकार",
  "userEditModal.enterNewPw":"नया पासवर्ड दर्ज करें",
  "userEditModal.confirmNewPw":"नए पासवर्ड की पुष्टि करें",
  "userEditModal.learner":"सिखने वाला",
  "userEditModal.admin":"व्यवस्थापक",
  "userEditModal.coach":"प्रशिक्षक",
  "userEditModal.resetPw":"पासवर्ड रीसेट करें",
  "userEditModal.deleteUsr":"उपयोगकर्ता को हटाएँ",
  "userEditModal.save":"सुरक्षित करना",
  "userEditModal.back":"पीछे जाए",
  "userEditModal.yes":"हाँ",
  "userEditModal.no":"नहीं",
  "userEditModal.confirm":"की पुष्टि करें",
  "userEditModal.cancel":"रद्द करें",
  "userEditModal.deleteConfirmation":"क्या आप पक्का इसे हटाना चाहते हैं (user)?",
  "userEditModal.pwMismatch":"पासवर्ड से मेल खाना चाहिए",
  "userEditModal.noNewPw":"कृपया नया पासवर्ड दर्ज करें",
  "roleText.admin":"व्यवस्थापक",
  "roleText.coach":"प्रशिक्षक",
  "roleText.learner":"सिखने वाला"
}<|MERGE_RESOLUTION|>--- conflicted
+++ resolved
@@ -68,34 +68,19 @@
   "confirmResetModal.reset":"रीसेट करें (Reset)",
   "confirmResetModal.title":"डिफ़ॉल्ट सेटिंग्स रीसेट करें",
   "facilityConfigPage.currentFacilityHeader":"अपने वर्तमान सुविधा",
-<<<<<<< HEAD
   "facilityConfigPage.learnerCanDeleteAccount":"अपने खाते को हटाने के लिए उपयोगकर्ता की अनुमति दें",
   "facilityConfigPage.learnerCanEditName":"उनका पूरा नाम संपादित करने के लिए उपयोगकर्ताओं की अनुमति दें",
   "facilityConfigPage.learnerCanEditPassword":"में साइन इन होने पर उनके पासवर्ड परिवर्तित करने के लिए उपयोगकर्ताओं की अनुमति दें",
   "facilityConfigPage.learnerCanEditUsername":"उपयोगकर्ताओं को उनके उपयोगकर्ता नाम संपादित करने की अनुमति दें",
   "facilityConfigPage.learnerCanSignUp":"इस डिवाइस पर साइन-अप करने के लिए उपयोगकर्ताओं की अनुमति दें",
   "facilityConfigPage.learnerCanLoginWithNoPassword":"Allow learners to sign in with no password",
-=======
-  "facilityConfigPage.learnerCanDeleteAccount":"अपने खाते को हटाने के लिए उपयोगकर्ता को अनुमति दें",
-  "facilityConfigPage.learnerCanEditName":"उपयोगकर्ताओं को अपने लिखे हुए नाम में बदलाव लाने की अनुमति दे",
-  "facilityConfigPage.learnerCanEditPassword":"साइन इन होने पर उपयोगकर्ताओं को अपना पासवर्ड बदलने की अनुमति दें",
-  "facilityConfigPage.learnerCanEditUsername":"उपयोगकर्ता (users) को अपने लिखे हुए के नाम को फिर से लिखने की अनुमति दे",
-  "facilityConfigPage.learnerCanSignUp":"इस डिवाइस पर साइन-अप करने के लिए उपयोगकर्ताओं(users) को अनुमति दें",
->>>>>>> 5badcd13
   "facilityConfigPage.pageDescription":"कॉन्फ़िगर करें और यहाँ विभिन्न सुविधा सेटिंग्स परिवर्तित करें।",
   "facilityConfigPage.pageHeader":"सुविधा कॉन्फ़िगरेशन",
   "facilityConfigPage.resetToDefaultSettings":"डिफ़ॉल्ट सेटिंग्स को रीसेट करें",
   "facilityConfigPage.saveChanges":"परिवर्तनों को सुरक्षित रखे (Save changes)",
   "facilityConfigPage.settingsHeader":"सुविधा सेटिंग",
-<<<<<<< HEAD
   "managementRoot.managementTitle":"प्रबंधित करें",
   "classCreateModal.addNewClassTitle":"नई श्रेणी जोड़ें",
-=======
-  "managementRoot.managementTitle":"प्रबंधन",
-  "managementRoot.logInPrompt":"आप साइन इन करने के लिए भूल गए?",
-  "managementRoot.logInCommand":"आप एक व्यवस्थापक के रूप में इस पृष्ठ को देखने के लिए साइन इन होना चाहिए।",
-  "classCreateModal.addNewClassTitle":"नया वर्ग जोड़ें",
->>>>>>> 5badcd13
   "classCreateModal.classname":"वर्ग नाम",
   "classCreateModal.cancel":"रद्द करें",
   "classCreateModal.create":"Create (बनाएँ)",
@@ -161,15 +146,10 @@
   "wizardImportSource.internet":"इंटरनेट",
   "wizardImportSource.localDrives":"स्थानीय ड्राइव्स",
   "wizardImportSource.cancel":"रद्द करें",
-<<<<<<< HEAD
   "wizardDriveList.drivesFound":"Drives found:",
   "wizardDriveList.noDrivesDetected":"कोई ड्राइव का पता नहीं हैं",
   "topNav.classes":"क्लासेस",
   "topNav.content":"चैनल",
-=======
-  "topNav.classes":"वर्ग",
-  "topNav.content":"सामग्री",
->>>>>>> 5badcd13
   "topNav.data":"डेटा",
   "topNav.facilities":"सुविधा",
   "topNav.users":"उपयोगकर्ता",
