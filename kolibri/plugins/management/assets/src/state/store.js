--- conflicted
+++ resolved
@@ -3,24 +3,12 @@
 const coreState = require('core-state');
 const constants = require('./constants');
 
-<<<<<<< HEAD
-function getInitialState() {
-  return {
-    facility: undefined,
-    users: [],
-    error: '',
-    loggedInUsername: '',
-  };
-}
-=======
 const initialState = {
   pageName: constants.PageNames.USER_MGMT_PAGE,
   pageState: {},
   facility: undefined,
   users: [], // this should be inside page state
 };
->>>>>>> d2204c7c
-
 
 const mutations = {
   ADD_USERS(state, users) {
