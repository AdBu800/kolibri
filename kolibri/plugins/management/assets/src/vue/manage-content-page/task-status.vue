<template>

  <div class="task">
    <h1>{{ title }}</h1>
    <progress max="1" :value="percentage"></progress>
<<<<<<< HEAD
    <p class="core-text-annotation">{{ subTitle }}</p>
    <button class="button-cancel" class="buttons" @click="clearTask">
=======
    <h2>{{ subTitle }}</h2>
    <button class="buttons" @click="clearTaskHandler">
>>>>>>> 58ee06fe
      {{ buttonMessage }}
    </button>
  </div>

</template>


<script>

  const actions = require('../../actions');
  const logging = require('kolibri/lib/logging');
  const constants = require('../../state/constants');
  const TaskTypes = constants.TaskTypes;
  const TaskStatuses = constants.TaskStatuses;

  module.exports = {
    $trNameSpace: 'contentPage',
    $trs: {
      buttonClose: 'Close',
      buttonCancel: 'Cancel',
      failed: 'Failed.',
      completed: `Finished!`,
      loading: 'Please wait...',
      remoteImport: 'Importing from Curation Server',
      localImport: 'Importing from Local Drive',
      localExport: 'Exporting to Local Drive',
    },
    computed: {
      buttonMessage() {
        if (this.status === TaskStatuses.FAILED || this.status === TaskStatuses.SUCCESS) {
          return this.$tr('buttonClose');
        }
        return this.$tr('buttonCancel');
      },
      title() {
        switch (this.type) {
          case TaskTypes.REMOTE_IMPORT:
            return this.$tr('remoteImport');
          case TaskTypes.LOCAL_IMPORT:
            return this.$tr('localImport');
          case TaskTypes.LOCAL_EXPORT:
            return this.$tr('localExport');
          default:
            logging.error(`unknown task type: ${this.type}`);
            return undefined;
        }
      },
      subTitle() {
        if (this.status === TaskStatuses.FAILED) {
          return this.$tr('failed');
        } else if (this.status === TaskStatuses.SUCCESS) {
          return this.$tr('completed');
        }
        return this.$tr('loading');
      },
    },
    methods: {
      clearTaskHandler() {
        this.clearTask(this.id);
      },
    },
    props: {
      type: {
        type: String,
        required: true,
      },
      status: {
        type: String,
        required: true,
      },
      percentage: {
        type: Number,
        required: true,
      },
      id: {
        type: String,
        required: true,
      },
    },
    vuex: {
      actions: {
        clearTask: actions.clearTask,
      },
    },
  };

</script>


<style lang="stylus" scoped>

  @require '~kolibri/styles/coreTheme'

  .buttons
    margin: 10px
    text-align: center

  .task
    text-align: center

  progress
    width: 100%
    height: 16px
    -webkit-appearance: none
    -moz-appearance: none
    appearance: none
    border: none
    color: $core-action-normal

  progress[value]::-webkit-progress-bar
    border-radius: 50px

  progress[value]::-webkit-progress-value
    background-color: $core-action-normal
    border-radius: 50px

</style><|MERGE_RESOLUTION|>--- conflicted
+++ resolved
@@ -3,13 +3,8 @@
   <div class="task">
     <h1>{{ title }}</h1>
     <progress max="1" :value="percentage"></progress>
-<<<<<<< HEAD
-    <p class="core-text-annotation">{{ subTitle }}</p>
-    <button class="button-cancel" class="buttons" @click="clearTask">
-=======
     <h2>{{ subTitle }}</h2>
     <button class="buttons" @click="clearTaskHandler">
->>>>>>> 58ee06fe
       {{ buttonMessage }}
     </button>
   </div>
