--- conflicted
+++ resolved
@@ -107,11 +107,7 @@
   import uiToolbar from 'keen-ui/src/UiToolbar';
   import logo from 'kolibri.coreVue.components.logo';
   import uiIcon from 'keen-ui/src/UiIcon';
-<<<<<<< HEAD
   import kSelect from 'kolibri.coreVue.components.kSelect';
-=======
-  import uiSelect from 'kolibri.coreVue.components.uiSelect';
->>>>>>> 45ef5cfa
   import languageSwitcherFooter from '../language-switcher-footer';
 
   export default {
