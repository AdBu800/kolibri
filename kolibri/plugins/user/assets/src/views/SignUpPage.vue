--- conflicted
+++ resolved
@@ -140,11 +140,8 @@
   import UiToolbar from 'keen-ui/src/UiToolbar';
   import CoreLogo from 'kolibri.coreVue.components.CoreLogo';
   import KSelect from 'kolibri.coreVue.components.KSelect';
-<<<<<<< HEAD
   import PrivacyInfoModal from 'kolibri.coreVue.components.PrivacyInfoModal';
-=======
   import { ERROR_CONSTANTS } from 'kolibri.coreVue.vuex.constants';
->>>>>>> d4fc3d74
   import { PageNames } from '../constants';
   import LanguageSwitcherFooter from './LanguageSwitcherFooter';
 
