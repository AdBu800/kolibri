<template>

  <form>

    <PaginatedListContainer
      :items="usersNotInClass"
      :filterFunction="filterUsers"
      :filterPlaceholder="$tr('searchForUser')"
    >
      <template v-slot:default="{ items, filterInput }">
        <UserTable
          v-model="selectedUsers"
          :users="items"
          :selectable="true"
          :disabled="disabled"
          :emptyMessage="emptyMessageForItems(items, filterInput)"
        />
      </template>
    </PaginatedListContainer>
<<<<<<< HEAD
    <SelectionBottomBar
      :count="selectedUsers.length"
      :type="pageType"
      @click-confirm="$emit('submit', selectedUsers)"
    />
=======

    <div class="footer">
      <KButton
        :text="coreString('confirmAction')"
        :primary="true"
        type="submit"
        :disabled="disabled || selectedUsers.length === 0"
      />
    </div>

>>>>>>> 3e53f7b0
  </form>

</template>


<script>

  import differenceWith from 'lodash/differenceWith';
  import responsiveWindowMixin from 'kolibri.coreVue.mixins.responsiveWindowMixin';
  import commonCoreStrings from 'kolibri.coreVue.mixins.commonCoreStrings';
  import PaginatedListContainer from 'kolibri.coreVue.components.PaginatedListContainer';
  import { userMatchesFilter, filterAndSortUsers } from '../userSearchUtils';
  import SelectionBottomBar from './SelectionBottomBar';
  import UserTable from './UserTable';

  export default {
    name: 'ClassEnrollForm',
    components: {
      SelectionBottomBar,
      PaginatedListContainer,
      UserTable,
    },
    mixins: [commonCoreStrings, responsiveWindowMixin],
    props: {
      facilityUsers: {
        type: Array,
        required: true,
      },
      classUsers: {
        type: Array,
        required: true,
      },
<<<<<<< HEAD
      pageType: {
        type: String,
        required: true,
=======
      disabled: {
        type: Boolean,
        default: false,
>>>>>>> 3e53f7b0
      },
    },
    data() {
      return {
        selectedUsers: [],
      };
    },
    computed: {
      usersNotInClass() {
        return differenceWith(this.facilityUsers, this.classUsers, (a, b) => a.id === b.id);
      },
    },
    methods: {
      filterUsers(users, filterText) {
        return filterAndSortUsers(users, user => userMatchesFilter(user, filterText));
      },
      emptyMessageForItems(items, filterInput) {
        if (this.facilityUsers.length === 0) {
          return this.coreString('noUsersExistLabel');
        }
        if (this.usersNotInClass.length === 0) {
          return this.$tr('allUsersAlready');
        }
        if (items.length === 0 && filterInput !== '') {
          return this.$tr('noUsersMatch', { filterText: filterInput });
        }

        return '';
      },
    },
    $trs: {
      searchForUser: 'Search for a user',
      // TODO clarify empty state messages after string freeze
      noUsersMatch: 'No users match the filter: "{filterText}"',
      allUsersAlready: 'All users are already enrolled in this class',
    },
  };

</script>


<style lang="scss" scoped>

  .footer {
    display: flex;
    justify-content: flex-end;
  }

</style><|MERGE_RESOLUTION|>--- conflicted
+++ resolved
@@ -17,24 +17,13 @@
         />
       </template>
     </PaginatedListContainer>
-<<<<<<< HEAD
     <SelectionBottomBar
       :count="selectedUsers.length"
+      :disabled="disabled || selectedUsers.length === 0"
       :type="pageType"
       @click-confirm="$emit('submit', selectedUsers)"
     />
-=======
 
-    <div class="footer">
-      <KButton
-        :text="coreString('confirmAction')"
-        :primary="true"
-        type="submit"
-        :disabled="disabled || selectedUsers.length === 0"
-      />
-    </div>
-
->>>>>>> 3e53f7b0
   </form>
 
 </template>
@@ -67,15 +56,13 @@
         type: Array,
         required: true,
       },
-<<<<<<< HEAD
       pageType: {
         type: String,
         required: true,
-=======
+      },
       disabled: {
         type: Boolean,
         default: false,
->>>>>>> 3e53f7b0
       },
     },
     data() {
