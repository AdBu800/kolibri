--- conflicted
+++ resolved
@@ -27,26 +27,6 @@
   import commonCoreStrings from 'kolibri.coreVue.mixins.commonCoreStrings';
   import { PageNames } from '../constants';
   import FacilityTopNav from './FacilityTopNav';
-<<<<<<< HEAD
-=======
-  import UserPage from './UserPage';
-  import UserCreatePage from './UserCreatePage';
-  import UserEditPage from './UserEditPage';
-  import ImportCsvPage from './ImportCsvPage';
-
-  const pageNameComponentMap = {
-    [PageNames.CLASS_EDIT_MGMT_PAGE]: ClassEditPage,
-    [PageNames.CLASS_MGMT_PAGE]: ManageClassPage,
-    [PageNames.CLASS_ENROLL_LEARNER]: LearnerClassEnrollmentPage,
-    [PageNames.CLASS_ASSIGN_COACH]: CoachClassAssignmentPage,
-    [PageNames.DATA_PAGE]: DataPage,
-    [PageNames.FACILITY_CONFIG_PAGE]: FacilitiesConfigPage,
-    [PageNames.USER_MGMT_PAGE]: UserPage,
-    [PageNames.USER_CREATE_PAGE]: UserCreatePage,
-    [PageNames.USER_EDIT_PAGE]: UserEditPage,
-    [PageNames.IMPORT_CSV_PAGE]: ImportCsvPage,
-  };
->>>>>>> 9b5b605b
 
   export default {
     name: 'FacilityIndex',
@@ -68,8 +48,8 @@
         return this.$route.name;
       },
       immersivePageProps() {
-        let immersivePagePrimary = true;
-        let immersivePageIcon = 'arrow_back';
+        let immersivePagePrimary = false;
+        let immersivePageIcon = 'close';
         let immersivePageRoute;
         let appBarTitle = '';
         if (
@@ -104,15 +84,9 @@
         if (immersivePageRoute) {
           return {
             immersivePage: true,
-<<<<<<< HEAD
             immersivePageIcon,
             immersivePageRoute,
             immersivePagePrimary,
-=======
-            immersivePageIcon: 'close',
-            immersivePageRoute: immersivePageRoute,
-            immersivePagePrimary: false,
->>>>>>> 9b5b605b
             appBarTitle,
           };
         }
@@ -144,11 +118,8 @@
     },
     $trs: {
       adminOrSuperuser: 'You must be signed in as an admin or super admin to view this page',
-<<<<<<< HEAD
       facilityLabelWithName: 'Facility – {facilityName}',
-=======
       importPageHeader: 'Import users from spreadsheet',
->>>>>>> 9b5b605b
     },
   };
 
