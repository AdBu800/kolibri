--- conflicted
+++ resolved
@@ -41,14 +41,10 @@
     expect(checkboxes.length).toEqual(6);
     const labels = [
       'Allow learners to edit their username',
-<<<<<<< HEAD
-      'Allow learners to change their password when signed in',
-=======
->>>>>>> 8ab10dbf
+      'Allow learners to edit their password when signed in',
       'Allow learners to edit their full name',
       'Allow learners to create accounts',
       'Require password for learners',
-      'Allow learners to change their password when signed in',
       "Show 'download' button with resources",
     ];
     labels.forEach((label, idx) => {
