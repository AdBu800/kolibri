import datetime

from django.db.models import Count
from django.db.models import F
from django.db.models import Sum
from rest_framework import pagination
from rest_framework import permissions
from rest_framework import viewsets
from rest_framework.response import Response

from .serializers import LearnerNotificationSerializer
from .serializers import LessonReportSerializer
from kolibri.core.auth.constants import collection_kinds
from kolibri.core.auth.constants import role_kinds
from kolibri.core.auth.filters import HierarchyRelationsFilter
from kolibri.core.auth.models import Collection
from kolibri.core.auth.models import FacilityUser
from kolibri.core.auth.models import LearnerGroup
from kolibri.core.decorators import query_params_required
from kolibri.core.exams.models import Exam
from kolibri.core.lessons.models import Lesson
from kolibri.core.logger.models import AttemptLog
from kolibri.core.logger.models import ExamAttemptLog
from kolibri.core.logger.models import ExamLog
from kolibri.core.notifications.models import LearnerProgressNotification
from kolibri.core.notifications.models import NotificationsLog

collection_kind_choices = tuple([choice[0] for choice in collection_kinds.choices] + ['user'])


class OptionalPageNumberPagination(pagination.PageNumberPagination):
    """
    Pagination class that allows for page number-style pagination, when requested.
    To activate, the `page_size` argument must be set. For example, to request the first 20 records:
    `?page_size=20&page=1`
    """
    page_size = None
    page_size_query_param = "page_size"


class LessonReportPermissions(permissions.BasePermission):
    """
    List - check if requester has coach/admin permissions on whole facility.
    Detail - check if requester has permissions on the Classroom.
    """

    def has_permission(self, request, view):
        report_pk = view.kwargs.get('pk', None)
        if report_pk is None:
            collection_id = request.user.facility_id
        else:
            collection_id = Lesson.objects.get(pk=report_pk).collection.id

        allowed_roles = [role_kinds.ADMIN, role_kinds.COACH]

        try:
            return request.user.has_role_for(allowed_roles, Collection.objects.get(pk=collection_id))
        except (Collection.DoesNotExist, ValueError):
            return False


class LessonReportViewset(viewsets.ReadOnlyModelViewSet):
    permission_classes = (permissions.IsAuthenticated, LessonReportPermissions,)
    serializer_class = LessonReportSerializer
    queryset = Lesson.objects.all()


class ClassroomNotificationsPermissions(permissions.BasePermission):
    """
    Allow only users with admin/coach permissions on a collection.
    """

    def has_permission(self, request, view):
        collection_id = view.kwargs.get('collection_id')

        allowed_roles = [role_kinds.ADMIN, role_kinds.COACH]

        try:
            return request.user.has_role_for(allowed_roles, Collection.objects.get(pk=collection_id))
        except (Collection.DoesNotExist, ValueError):
            return False


@query_params_required(collection_id=str)
class ClassroomNotificationsViewset(viewsets.ReadOnlyModelViewSet):
<<<<<<< HEAD

    permission_classes = (ClassroomNotificationsPermissions,)
=======
    permission_classes = (KolibriReportPermissions,)
>>>>>>> de4d6afe
    serializer_class = LearnerNotificationSerializer
    pagination_class = OptionalPageNumberPagination
    pagination_class.page_size = 10

    def check_after(self):
        """
        Check if after parameter must be used for the query
        """
        notifications_after = self.request.query_params.get('after', None)
        after = None
        if notifications_after:
            try:
                after = int(notifications_after)
            except ValueError:
                pass  # if after has not a valid format, let's not use it
        return after

    def apply_learner_filter(self, query):
        """
        Filter the notifications by learner_id if applicable
        """
        learner_id = self.request.query_params.get('learner_id', None)
        if learner_id:
            return query.filter(user_id=learner_id)
        return query

    def remove_default_page_size(self):
        """
        This is a hack because DRF sets pagination always if pagination_class.page_size is set
        """
        if self.request.query_params.get('page', None) is None:
            self.paginator.page_size = None

    def get_queryset(self):
        """
        Returns the notifications in reverse-chronological order, filtered by the query parameters.
        By default it sends only notifications from the past day.
        If a 'page_size' parameter is used, that sets a maximum number of results.
        If a 'page' parameter is used, the past day limit is not applied.

        Some url examples:
        /coach/api/notifications/?collection_id=9da65157a8603788fd3db890d2035a9f
        /coach/api/notifications/?collection_id=9da65157a8603788fd3db890d2035a9f&after=8&page=2
        /coach/api/notifications/?page_size=5&page=2&collection_id=9da65157a8603788fd3db890d2035a9f&learner_id=94117bb5868a1ef529b8be60f17ff41a
        /coach/api/notifications/?collection_id=9da65157a8603788fd3db890d2035a9f&page=2

        :param: collection_id uuid: classroom or learner group identifier (mandatory)
        :param: learner_id uuid: user identifier
        :param: after integer: all the notifications after this id will be sent.
        :param: page_size integer: sets the number of notifications to provide for pagination (defaults: 10)
        :param: page integer: sets the page to provide when paginating.
        """
        collection_id = self.kwargs['collection_id']

        if collection_id:
            try:
                collection = Collection.objects.get(pk=collection_id)
            except (Collection.DoesNotExist, ValueError):
                return []
        if collection.kind == collection_kinds.CLASSROOM:
            classroom_groups = LearnerGroup.objects.filter(parent=collection)
            learner_groups = [group.id for group in classroom_groups]
            learner_groups.append(collection_id)
            notifications_query = LearnerProgressNotification.objects.filter(classroom_id__in=learner_groups)
        else:
            notifications_query = LearnerProgressNotification.objects.filter(classroom_id=collection_id)
        notifications_query = self.apply_learner_filter(notifications_query)
        after = self.check_after()
        self.remove_default_page_size()
        if after:
            notifications_query = notifications_query.filter(id__gt=after)
        elif self.request.query_params.get('page', None) is None:
            try:
                last_id_record = notifications_query.latest('id')
                # returns all the notifications 24 hours older than the latest
                last_24h = last_id_record.timestamp - datetime.timedelta(days=1)
                notifications_query = notifications_query.filter(timestamp__gte=last_24h)
            except (LearnerProgressNotification.DoesNotExist):
                return []

        return notifications_query.order_by('-id')

    def list(self, request, *args, **kwargs):
        """
        It provides the list of ClassroomNotificationsViewset from DRF.
        Then it fetches and saves the needed information to know how many coaches
        are requesting notifications in the last five minutes
        """
        # Use super on the parent class to prevent an infinite recursion.
        response = super(viewsets.ReadOnlyModelViewSet, self).list(request, *args, **kwargs)

        # L
        logging_interval = datetime.datetime.now() - datetime.timedelta(minutes=5)
        logged_notifications = (
            NotificationsLog.objects.filter(timestamp__gte=logging_interval).values('coach_id').distinct().count()
        )
        # if there are more than 10 notifications we limit the answer to 10
        if logged_notifications < 10:
            notification_info = NotificationsLog()
            notification_info.coach_id = request.user.id
            notification_info.save()
            NotificationsLog.objects.filter(timestamp__lt=logging_interval).delete()
        if 'results' not in response.data:
            response.data = {'results': response.data, 'coaches_polling': logged_notifications}
        else:
            response.data['coaches_polling'] = logged_notifications
        return response


class ExerciseDifficultiesPermissions(permissions.BasePermission):

    # check if requesting user has permission for collection or user
    def has_permission(self, request, view):
        classroom_id = request.GET.get('classroom_id', None)
        group_id = request.GET.get('group_id', None)
        collection_id = group_id or classroom_id
        lesson_id = request.GET.get('lesson_id', None)
        allowed_roles = [role_kinds.ADMIN, role_kinds.COACH]
        if lesson_id:
            try:
                lesson = Lesson.objects.get(id=lesson_id)
                classroom = lesson.collection
                return request.user.has_role_for(allowed_roles, classroom)
            except (FacilityUser.DoesNotExist, Collection.DoesNotExist, Lesson.DoesNotExist, ValueError):
                return False
        try:
            return request.user.has_role_for(allowed_roles, Collection.objects.get(pk=collection_id))
        except (FacilityUser.DoesNotExist, Collection.DoesNotExist, ValueError):
            return False


# Define a base class so that the inherited class is properly introspectable,
# rather than being the result of our wrapping
@query_params_required(classroom_id=str)
class BaseExerciseDifficultQuestionsViewset(viewsets.ViewSet):
    pass


class ExerciseDifficultQuestionsViewset(BaseExerciseDifficultQuestionsViewset):
    permission_classes = (permissions.IsAuthenticated, ExerciseDifficultiesPermissions,)

    def retrieve(self, request, pk):
        """
        Get the difficult questions for a particular exercise.
        pk maps to the content_id of the exercise in question.
        """
        classroom_id = request.GET.get('classroom_id', None)
        group_id = request.GET.get('group_id', None)
        lesson_id = request.GET.get('lesson_id', None)
        queryset = AttemptLog.objects.filter(masterylog__summarylog__content_id=pk)
        if lesson_id is not None:
            collection_ids = Lesson.objects.get(id=lesson_id).lesson_assignments.values_list('collection_id', flat=True)
            if group_id is not None:
                if group_id not in collection_ids and classroom_id not in collection_ids:
                    # In the special case that the group is not in the lesson assignments
                    # nor the containing classroom, just return an empty queryset.
                    queryset = AttemptLog.objects.none()
            else:
                # Only filter by all the collections in the lesson if we are not also
                # filtering by a specific group. Otherwise the group should be sufficient.
                base_queryset = queryset
                # Set starting queryset to null, then OR.
                queryset = AttemptLog.objects.none()
                for collection_id in collection_ids:
                    queryset |= HierarchyRelationsFilter(base_queryset).filter_by_hierarchy(
                        ancestor_collection=collection_id,
                        target_user=F("user"),
                    )
                queryset = queryset.distinct()
        if group_id is not None:
            collection_id = group_id or classroom_id
            queryset = HierarchyRelationsFilter(queryset).filter_by_hierarchy(
                ancestor_collection=collection_id,
                target_user=F("user"),
            )

        data = queryset.values('item').annotate(total=Count('correct')).annotate(correct=Sum('correct'))
        return Response(data)


class QuizDifficultiesPermissions(permissions.BasePermission):

    # check if requesting user has permission for collection or user
    def has_permission(self, request, view):
        exam_id = view.kwargs.get('pk', None)
        if exam_id is None:
            return False
        try:
            collection = Exam.objects.get(id=exam_id).collection
        except Exam.DoesNotExist:
            return False
        allowed_roles = [role_kinds.ADMIN, role_kinds.COACH]
        try:
            return request.user.has_role_for(allowed_roles, collection)
        except (FacilityUser.DoesNotExist, ValueError):
            return False


class QuizDifficultQuestionsViewset(viewsets.ViewSet):
    permission_classes = (permissions.IsAuthenticated, QuizDifficultiesPermissions,)

    def retrieve(self, request, pk):
        """
        Get the difficult questions for a particular quiz.
        """
        group_id = request.GET.get('group_id', None)
        queryset = ExamAttemptLog.objects.filter(examlog__exam=pk)
        if group_id is not None:
            queryset = HierarchyRelationsFilter(queryset).filter_by_hierarchy(
                ancestor_collection=group_id,
                target_user=F("user"),
            )
            collection_id = group_id
        else:
            collection_id = Exam.objects.get(pk=pk).collection_id
        data = queryset.values('item', 'content_id').annotate(correct=Sum('correct'))

        # Instead of inferring the totals from the number of logs, use the total
        # number of people who took the exam as our guide, as people who started the exam
        # but did not attempt the question are still important.
        total = HierarchyRelationsFilter(ExamLog.objects.filter(exam_id=pk)).filter_by_hierarchy(
            ancestor_collection=collection_id,
            target_user=F("user"),
        ).count()
        for datum in data:
            datum['total'] = total
        return Response(data)<|MERGE_RESOLUTION|>--- conflicted
+++ resolved
@@ -38,57 +38,47 @@
     page_size_query_param = "page_size"
 
 
-class LessonReportPermissions(permissions.BasePermission):
-    """
-    List - check if requester has coach/admin permissions on whole facility.
-    Detail - check if requester has permissions on the Classroom.
-    """
-
+class KolibriReportPermissions(permissions.BasePermission):
+
+    # check if requesting user has permission for collection or user
     def has_permission(self, request, view):
-        report_pk = view.kwargs.get('pk', None)
-        if report_pk is None:
-            collection_id = request.user.facility_id
+        if isinstance(view, LessonReportViewset):
+            report_pk = view.kwargs.get('pk', None)
+            if report_pk is None:
+                # If requesting list view, check if requester has coach/admin permissions on whole facility
+                collection_kind = 'facility'
+                collection_or_user_pk = request.user.facility_id
+            else:
+                # If requesting detail view, only check if requester has permissions on the Classroom
+                collection_kind = 'classroom'
+                collection_or_user_pk = Lesson.objects.get(pk=report_pk).collection.id
+
         else:
-            collection_id = Lesson.objects.get(pk=report_pk).collection.id
+            if isinstance(view, ClassroomNotificationsViewset):
+                collection_kind = 'classroom'
+            else:
+                collection_kind = view.kwargs.get('collection_kind', 'user')
+            collection_or_user_pk = view.kwargs.get('collection_id', view.kwargs.get('pk'))
 
         allowed_roles = [role_kinds.ADMIN, role_kinds.COACH]
-
         try:
-            return request.user.has_role_for(allowed_roles, Collection.objects.get(pk=collection_id))
-        except (Collection.DoesNotExist, ValueError):
+            if 'user' == collection_kind:
+                return request.user.has_role_for(allowed_roles, FacilityUser.objects.get(pk=collection_or_user_pk))
+            else:
+                return request.user.has_role_for(allowed_roles, Collection.objects.get(pk=collection_or_user_pk))
+        except (FacilityUser.DoesNotExist, Collection.DoesNotExist, ValueError):
             return False
 
 
 class LessonReportViewset(viewsets.ReadOnlyModelViewSet):
-    permission_classes = (permissions.IsAuthenticated, LessonReportPermissions,)
+    permission_classes = (permissions.IsAuthenticated, KolibriReportPermissions,)
     serializer_class = LessonReportSerializer
     queryset = Lesson.objects.all()
 
 
-class ClassroomNotificationsPermissions(permissions.BasePermission):
-    """
-    Allow only users with admin/coach permissions on a collection.
-    """
-
-    def has_permission(self, request, view):
-        collection_id = view.kwargs.get('collection_id')
-
-        allowed_roles = [role_kinds.ADMIN, role_kinds.COACH]
-
-        try:
-            return request.user.has_role_for(allowed_roles, Collection.objects.get(pk=collection_id))
-        except (Collection.DoesNotExist, ValueError):
-            return False
-
-
 @query_params_required(collection_id=str)
 class ClassroomNotificationsViewset(viewsets.ReadOnlyModelViewSet):
-<<<<<<< HEAD
-
-    permission_classes = (ClassroomNotificationsPermissions,)
-=======
     permission_classes = (KolibriReportPermissions,)
->>>>>>> de4d6afe
     serializer_class = LearnerNotificationSerializer
     pagination_class = OptionalPageNumberPagination
     pagination_class.page_size = 10
