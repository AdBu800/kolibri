<template>

  <k-navbar>
    <tab-link
      type="icon-and-title"
      :title="$tr('topics')"
      icon="folder"
      :link="topicsLink"
    />
    <tab-link
      type="icon-and-title"
      :title="$tr('recent')"
      icon="access_time"
      :link="recentLink"
    />
    <tab-link
      type="icon-and-title"
      :title="$tr('exams')"
      icon="assignment_late"
      :link="examsLink"
    />
    <tab-link
      type="icon-and-title"
      :title="$tr('learners')"
      icon="people"
      :link="learnersLink"
    />
    <tab-link
      type="icon-and-title"
      :title="$tr('groups')"
      icon="group_work"
      :link="groupsLink"
    />
<<<<<<< HEAD
    <tab-link
      type="icon-and-title"
      :title="$tr('exams')"
      icon="assignment_late"
      :link="examsLink"
    />
  </k-navbar>
=======
  </tabs>
>>>>>>> 76b8b10f

</template>


<script>

  import * as Constants from '../../constants';
  import kNavbar from 'kolibri.coreVue.components.kNavbar';
  import tabLink from 'kolibri.coreVue.components.tabLink';
  export default {
    name: 'topNav',
    $trs: {
      recent: 'Recent',
      topics: 'Topics',
      exams: 'Exams',
      learners: 'Learners',
      groups: 'Groups',
    },
    components: {
      kNavbar,
      tabLink,
    },
    computed: {
      Constants() {
        return Constants;
      },
      recentLink() {
        return {
          name: Constants.PageNames.RECENT_CHANNELS,
          params: { classId: this.classId },
        };
      },
      topicsLink() {
        return {
          name: Constants.PageNames.TOPIC_CHANNELS,
          params: { classId: this.classId },
        };
      },
      examsLink() {
        return {
          name: Constants.PageNames.EXAMS,
          params: { classId: this.classId },
        };
      },
      learnersLink() {
        return {
          name: Constants.PageNames.LEARNER_LIST,
          params: { classId: this.classId },
        };
      },
      groupsLink() {
        return {
          name: Constants.PageNames.GROUPS,
          params: { classId: this.classId },
        };
      },
    },
    vuex: {
      getters: {
        pageName: state => state.pageName,
        classId: state => state.classId,
      },
    },
  };

</script>


<style lang="stylus" scoped></style><|MERGE_RESOLUTION|>--- conflicted
+++ resolved
@@ -31,17 +31,7 @@
       icon="group_work"
       :link="groupsLink"
     />
-<<<<<<< HEAD
-    <tab-link
-      type="icon-and-title"
-      :title="$tr('exams')"
-      icon="assignment_late"
-      :link="examsLink"
-    />
   </k-navbar>
-=======
-  </tabs>
->>>>>>> 76b8b10f
 
 </template>
 
