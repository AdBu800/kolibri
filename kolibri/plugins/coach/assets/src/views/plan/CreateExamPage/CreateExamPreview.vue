<template>

  <CoreBase
    :immersivePage="true"
    immersivePageIcon="arrow_back"
    immersivePagePrimary
    :immersivePageRoute="toolbarRoute"
    :appBarTitle="$tr('preview')"
    :authorized="userIsAuthorized"
    authorizedRole="adminOrCoach"
    :marginBottom="72"
  >

    <KPageContainer>
      <h1>{{ $tr('preview') }}</h1>
      <h2>{{ coachStrings.$tr('detailsLabel') }}</h2>
      <KGrid>
        <KGridItem sizes="100, 100, 50" percentage>
          <KTextbox
            ref="title"
            v-model.trim="examTitle"
            :label="moreStrings.$tr('title')"
            :autofocus="true"
            :maxlength="100"
            :invalid="Boolean(showError && titleIsInvalidText)"
            :invalidText="titleIsInvalidText"
            @input="showTitleError = false"
          />
        </KGridItem>
        <KGridItem sizes="100, 100, 50" percentage class="number-input-grid-item">
          <KTextbox
            ref="numQuest"
            v-model.trim.number="numQuestions"
            type="number"
            :min="1"
            :max="maxQs"
            :label="moreStrings.$tr('numQuestions')"
            :invalid="Boolean(showError && numQuestIsInvalidText)"
            :invalidText="numQuestIsInvalidText"
            class="number-field"
          />
          <UiIconButton
            type="flat"
            aria-hidden="true"
            class="number-btn"
            :disabled="numQuestions === 1"
            @click="numQuestions -= 1"
          >
            <mat-svg name="remove" category="content" />
          </UiIconButton>
          <UiIconButton
            type="flat"
            aria-hidden="true"
            class="number-btn"
            :disabled="numQuestions === maxQs"
            @click="numQuestions += 1"
          >
            <mat-svg name="add" category="content" />
          </UiIconButton>
        </KGridItem>
      </KGrid>
      <div>
        <UiIconButton
          type="flat"
          aria-hidden="true"
          tabindex="-1"
          color="primary"
          @click="getNewQuestionSet"
        >
          <mat-svg name="refresh" category="navigation" />
        </UiIconButton>
        <KButton
          :text="$tr('randomize')"
          appearance="basic-link"
          :primary="false"
          @click="getNewQuestionSet"
        />
      </div>
      <h2 class="header-margin">
        {{ $tr('questionOrder') }}
      </h2>
      <div>
        <KRadioButton
          v-model="fixedOrder"
          :label="coachStrings.$tr('orderRandomLabel')"
          :description="coachStrings.$tr('orderRandomDescription')"
          :value="false"
        />
        <KRadioButton
          v-model="fixedOrder"
          :label="coachStrings.$tr('orderFixedLabel')"
          :description="coachStrings.$tr('orderFixedDescription')"
          :value="true"
        />
      </div>
<<<<<<< HEAD
      <h2 class="header-margin">
        {{ $tr('questions') }}
      </h2>

      <QuestionListPreview
        v-if="!loadingNewQuestions"
        :fixedOrder="fixedOrder"
        :selectedQuestions="selectedQuestions"
        :selectedExercises="selectedExercises"
      />

      <KBottomAppBar>
=======
      <h2 class="header-margin">{{ $tr('questions') }}</h2>
      <KGrid v-if="!loadingNewQuestions">
        <KGridItem sizes="4, 4, 5" class="list-wrapper">
          <KDragContainer
            v-if="fixedOrder"
            :items="selectedQuestions"
            @sort="handleUserSort"
          >
            <transition-group tag="ol" name="list" class="question-list">
              <KDraggable
                v-for="(question, questionIndex) in selectedQuestions"
                :key="listKey(question)"
              >
                <KDragHandle>
                  <AssessmentQuestionListItem
                    :draggable="true"
                    :isSelected="isSelected(question)"
                    :exerciseName="question.title"
                    :isCoachContent="Boolean(numCoachContents(question.exercise_id))"
                    :questionNumberOfExercise="question.counter_in_exercise"
                    :isFirst="questionIndex === 0"
                    :isLast="questionIndex === selectedQuestions.length - 1"
                    @select="currentQuestionIndex = questionIndex"
                    @moveDown="moveQuestionDown(questionIndex)"
                    @moveUp="moveQuestionUp(questionIndex)"
                  />
                </KDragHandle>
              </KDraggable>
            </transition-group>
          </KDragContainer>
          <ul v-else class="question-list">
            <AssessmentQuestionListItem
              v-for="(question, questionIndex) in selectedQuestions"
              :key="listKey(question)"
              :draggable="false"
              :isSelected="isSelected(question)"
              :exerciseName="question.title"
              :isCoachContent="Boolean(numCoachContents(question.exercise_id))"
              :questionNumberOfExercise="question.counter_in_exercise"
              @select="currentQuestionIndex = questionIndex"
            />
          </ul>
          <transition name="fade-numbers">
            <ol v-if="fixedOrder" class="list-labels" aria-hidden>
              <li
                v-for="(question, questionIndex) in selectedQuestions"
                :key="questionIndex"
              ></li>
            </ol>
            <ul v-else class="list-labels" aria-hidden>
              <li
                v-for="(question, questionIndex) in selectedQuestions"
                :key="questionIndex"
              ></li>
            </ul>
          </transition>
        </KGridItem>
        <KGridItem sizes="4, 4, 7">
          <h3 class="question-title">{{ currentQuestionTitle }}</h3>
          <ContentRenderer
            v-if="content && questionId"
            :id="content.id"
            ref="contentRenderer"
            :kind="content.kind"
            :files="content.files"
            :contentId="content.content_id"
            :available="content.available"
            :extraFields="content.extra_fields"
            :itemId="questionId"
            :assessment="true"
            :allowHints="false"
            :showCorrectAnswer="true"
            :interactive="false"
          />
        </KGridItem>
      </KGrid>
      <Bottom>
>>>>>>> abecb96b
        <KRouterLink
          appearance="flat-button"
          :text="coachStrings.$tr('goBackAction')"
          :to="toolbarRoute"
        />
        <KButton
          :text="coachStrings.$tr('finishAction')"
          :disabled="loadingNewQuestions"
          primary
          @click="submit"
        />
      </KBottomAppBar>
    </KPageContainer>

  </CoreBase>

</template>


<script>

  import { mapState } from 'vuex';

  import UiIconButton from 'kolibri.coreVue.components.UiIconButton';
  import { crossComponentTranslator } from 'kolibri.utils.i18n';
  import KButton from 'kolibri.coreVue.components.KButton';
  import KRouterLink from 'kolibri.coreVue.components.KRouterLink';
  import KRadioButton from 'kolibri.coreVue.components.KRadioButton';
  import KGrid from 'kolibri.coreVue.components.KGrid';
  import KGridItem from 'kolibri.coreVue.components.KGridItem';
  import KBottomAppBar from 'kolibri.coreVue.components.KBottomAppBar';
  import responsiveWindow from 'kolibri.coreVue.mixins.responsiveWindow';
  import KTextbox from 'kolibri.coreVue.components.KTextbox';
  import { ERROR_CONSTANTS } from 'kolibri.coreVue.vuex.constants';
  import CatchErrors from 'kolibri.utils.CatchErrors';
  import commonCoach from '../../common';
  import { MAX_QUESTIONS } from '../../../constants/examConstants';
  import QuestionListPreview from './QuestionListPreview';
  import CreateExamPage from './index';

  const createExamPageStrings = crossComponentTranslator(CreateExamPage);
<<<<<<< HEAD
=======
  const quizDetailStrings = crossComponentTranslator(QuizDetailEditor);
  const previewQuizStrings = crossComponentTranslator(ExamPreview);
  const AssessmentQuestionListItemStrings = crossComponentTranslator(AssessmentQuestionListItem);
>>>>>>> abecb96b

  export default {
    name: 'CreateExamPreview',
    metaInfo() {
      return {
        title: this.$tr('title'),
      };
    },
    components: {
      UiIconButton,
      KRouterLink,
      KButton,
      KRadioButton,
      KGrid,
      KGridItem,
      KBottomAppBar,
      KTextbox,
      QuestionListPreview,
    },
    mixins: [responsiveWindow, commonCoach],
    data() {
      return {
        showError: false,
        showTitleError: false,
      };
    },
    computed: {
      ...mapState(['toolbarRoute']),
      ...mapState('examCreation', [
        'loadingNewQuestions',
        'selectedQuestions',
        'selectedExercises',
        'availableQuestions',
      ]),
      maxQs() {
        return MAX_QUESTIONS;
      },
      moreStrings() {
        return createExamPageStrings;
      },
<<<<<<< HEAD
=======
      previewQuizStrings() {
        return previewQuizStrings;
      },
      draggableOptions() {
        return {
          animation: 150,
          touchStartThreshold: 3,
          direction: 'vertical',
        };
      },
      currentQuestion() {
        return this.selectedQuestions[this.currentQuestionIndex] || {};
      },
      currentQuestionTitle() {
        return AssessmentQuestionListItemStrings.$tr('nthExerciseName', {
          name: this.currentQuestion.title,
          number: this.currentQuestion.counter_in_exercise,
        });
      },
      content() {
        return this.selectedExercises[this.currentQuestion.exercise_id];
      },
      questionId() {
        return this.currentQuestion.question_id;
      },
>>>>>>> abecb96b
      examTitle: {
        get() {
          return this.$store.state.examCreation.title;
        },
        set(value) {
          this.$store.commit('examCreation/SET_TITLE', value);
        },
      },
      numQuestions: {
        get() {
          return this.$store.state.examCreation.numberOfQuestions;
        },
        set(value) {
          if (value && value >= 1 && value <= this.maxQs) {
            this.$store.commit('examCreation/SET_NUMBER_OF_QUESTIONS', value);
            this.$store.dispatch('examCreation/updateSelectedQuestions');
          }
        },
      },
      fixedOrder: {
        get() {
          return this.$store.state.examCreation.learnersSeeFixedOrder;
        },
        set(value) {
          this.$store.commit('examCreation/SET_FIXED_ORDER', value);
        },
      },
      titleIsInvalidText() {
        if (this.examTitle === '') {
          return createExamPageStrings.$tr('examRequiresTitle');
        }
        if (this.showTitleError) {
          return this.coachStrings.$tr('quizDuplicateTitleError');
        }
        return null;
      },
      numQuestIsInvalidText() {
        if (this.numQuestions === '') {
          return createExamPageStrings.$tr('numQuestionsBetween');
        }
        if (this.numQuestions < 1 || this.numQuestions > 50) {
          return createExamPageStrings.$tr('numQuestionsBetween');
        }
        if (!Number.isInteger(this.numQuestions)) {
          return createExamPageStrings.$tr('numQuestionsBetween');
        }
        if (this.numQuestions > this.availableQuestions) {
          return createExamPageStrings.$tr('numQuestionsExceed', {
            inputNumQuestions: this.numQuestions,
            maxQuestionsFromSelection: this.availableQuestions,
          });
        }
        return null;
      },
    },
    methods: {
      getNewQuestionSet() {
        this.$store.commit('examCreation/RANDOMIZE_SEED');
        this.$store.dispatch('examCreation/updateSelectedQuestions');
      },
      submit() {
        if (this.numQuestIsInvalidText) {
          this.showError = true;
          this.$refs.numQuest.focus();
        } else if (this.titleIsInvalidText) {
          this.showError = true;
          this.$refs.title.focus();
        } else {
          this.$store.dispatch('examCreation/createExamAndRoute', this.classId).catch(error => {
            const errors = CatchErrors(error, [ERROR_CONSTANTS.UNIQUE]);
            if (errors) {
              this.showError = true;
              this.showTitleError = true;
              this.$refs.title.focus();
            } else {
              this.$store.dispatch('handleApiError', error);
            }
          });
        }
      },
    },
    $trs: {
      title: 'Select questions',
      backLabel: 'Select topics or exercises',
      exercise: 'Exercise { num }',
      randomize: 'Choose a different set of questions',
      questionOrder: 'Question order',
      questions: 'Questions',
      newQuestions: 'New question set created',
      preview: 'Preview quiz',
    },
  };

</script>


<style lang="scss" scoped>

  @import '~kolibri.styles.definitions';

  .number-field {
    display: inline-block;
    max-width: 250px;
    margin-right: 8px;
  }

  .number-btn {
    position: relative;
    top: 16px;
    display: inline-block;
    vertical-align: top;
  }

  .header-margin {
    margin-top: 32px;
  }

  .sortable-ghost {
    visibility: hidden;
  }

  .sortable-ghost * {
    visibility: hidden;
  }

</style><|MERGE_RESOLUTION|>--- conflicted
+++ resolved
@@ -93,20 +93,6 @@
           :value="true"
         />
       </div>
-<<<<<<< HEAD
-      <h2 class="header-margin">
-        {{ $tr('questions') }}
-      </h2>
-
-      <QuestionListPreview
-        v-if="!loadingNewQuestions"
-        :fixedOrder="fixedOrder"
-        :selectedQuestions="selectedQuestions"
-        :selectedExercises="selectedExercises"
-      />
-
-      <KBottomAppBar>
-=======
       <h2 class="header-margin">{{ $tr('questions') }}</h2>
       <KGrid v-if="!loadingNewQuestions">
         <KGridItem sizes="4, 4, 5" class="list-wrapper">
@@ -184,7 +170,18 @@
         </KGridItem>
       </KGrid>
       <Bottom>
->>>>>>> abecb96b
+      <h2 class="header-margin">
+        {{ $tr('questions') }}
+      </h2>
+
+      <QuestionListPreview
+        v-if="!loadingNewQuestions"
+        :fixedOrder="fixedOrder"
+        :selectedQuestions="selectedQuestions"
+        :selectedExercises="selectedExercises"
+      />
+
+      <KBottomAppBar>
         <KRouterLink
           appearance="flat-button"
           :text="coachStrings.$tr('goBackAction')"
@@ -226,12 +223,8 @@
   import CreateExamPage from './index';
 
   const createExamPageStrings = crossComponentTranslator(CreateExamPage);
-<<<<<<< HEAD
-=======
-  const quizDetailStrings = crossComponentTranslator(QuizDetailEditor);
   const previewQuizStrings = crossComponentTranslator(ExamPreview);
   const AssessmentQuestionListItemStrings = crossComponentTranslator(AssessmentQuestionListItem);
->>>>>>> abecb96b
 
   export default {
     name: 'CreateExamPreview',
@@ -272,8 +265,6 @@
       moreStrings() {
         return createExamPageStrings;
       },
-<<<<<<< HEAD
-=======
       previewQuizStrings() {
         return previewQuizStrings;
       },
@@ -299,7 +290,6 @@
       questionId() {
         return this.currentQuestion.question_id;
       },
->>>>>>> abecb96b
       examTitle: {
         get() {
           return this.$store.state.examCreation.title;
