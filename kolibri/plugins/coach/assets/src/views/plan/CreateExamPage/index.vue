--- conflicted
+++ resolved
@@ -37,34 +37,6 @@
           />
         </KGridItem>
         <KGridItem :layout12="{ span: 6 }">
-<<<<<<< HEAD
-          <KTextbox
-            ref="questionsInput"
-            v-model.trim.number="numQuestions"
-            type="number"
-            :min="1"
-            :max="maxQs"
-            :invalid="Boolean(showError && numQuestIsInvalidText)"
-            :invalidText="numQuestIsInvalidText"
-            :label="$tr('numQuestions')"
-            class="number-field"
-            @blur="numQuestionsBlurred = true"
-          />
-          <KIconButton
-            icon="minus_sign"
-            aria-hidden="true"
-            class="number-btn"
-            :disabled="numQuestions === 1"
-            @click="numQuestions -= 1"
-          />
-          <KIconButton
-            icon="plus_sign"
-            aria-hidden="true"
-            class="number-btn"
-            :disabled="numQuestions === maxQs"
-            @click="numQuestions += 1"
-          />
-=======
           <KGrid>
             <KGridItem
               :layout4="{ span: 2 }"
@@ -89,25 +61,22 @@
               :layout12="{ span: 4 }"
               :style="{ marginTop: '16px' }"
             >
-              <UiIconButton
-                type="flat"
+              <KIconButton
+                icon="minus_sign"
                 aria-hidden="true"
+                class="number-btn"
                 :disabled="numQuestions === 1"
                 @click="numQuestions -= 1"
-              >
-                <mat-svg name="remove" category="content" />
-              </UiIconButton>
-              <UiIconButton
-                type="flat"
+              />
+              <KIconButton
+                icon="plus_sign"
                 aria-hidden="true"
+                class="number-btn"
                 :disabled="numQuestions === maxQs"
                 @click="numQuestions += 1"
-              >
-                <mat-svg name="add" category="content" />
-              </UiIconButton>
+              />
             </KGridItem>
           </KGrid>
->>>>>>> 4b06b41b
         </KGridItem>
       </KGrid>
 
