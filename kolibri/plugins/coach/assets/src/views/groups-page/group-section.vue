--- conflicted
+++ resolved
@@ -1,10 +1,7 @@
 <template>
 
-<<<<<<< HEAD
   <div class="group-section"> 
-=======
-  <div class="group-section" v-if="group.users.length">
->>>>>>> 423a965e
+
     <div class="pure-g">
       <div class="no-side-padding" :class="elSize.width < 700 ? 'pure-u-1-1' : 'pure-u-1-2'">
         <h2 class="group-name right-margin">{{ group.name }}</h2>
