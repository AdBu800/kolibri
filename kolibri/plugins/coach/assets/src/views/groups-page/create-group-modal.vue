<template>

  <core-modal :title="$tr('newLearnerGroup')"
    @cancel="close">
    <div>
      <form @submit.prevent="callCreateGroup">
        <k-textbox
          ref="name"
          type="text"
          :label="$tr('learnerGroupName')"
          :autofocus="true"
          :invalid="nameIsInvalid"
          :invalidText="nameIsInvalidText"
          @blur="nameBlurred = true"
          v-model.trim="name"
        />
<<<<<<< HEAD
        <k-button
          type="button"
          :text="$tr('cancel')"
          appearance="flat"
          @click="close"
        />
        <k-button
          type="submit"
          :text="$tr('save')"
          :primary="true"
          :disabled="submitting"
        />
=======
        <div class="ta-r">
          <k-button
            type="button"
            :text="$tr('cancel')"
            :raised="false"
            @click="close"
          />
          <k-button
            type="submit"
            :text="$tr('save')"
            :primary="true"
            :disabled="submitting"
          />
        </div>
>>>>>>> 6ed84514
      </form>
    </div>
  </core-modal>

</template>


<script>

  import { displayModal, createGroup } from '../../state/actions/group';
  import coreModal from 'kolibri.coreVue.components.coreModal';
  import kTextbox from 'kolibri.coreVue.components.kTextbox';
  import kButton from 'kolibri.coreVue.components.kButton';
  export default {
    name: 'createGroupModal',
    $trs: {
      newLearnerGroup: 'New Learner Group',
      learnerGroupName: 'Learner Group Name',
      cancel: 'Cancel',
      save: 'Save',
      duplicateName: 'A group with that name already exists',
      required: 'This field is required',
    },
    components: {
      coreModal,
      kTextbox,
      kButton,
    },
    props: {
      groups: {
        type: Array,
        required: true,
      },
    },
    data() {
      return {
        name: '',
        nameBlurred: false,
        formSubmitted: false,
        submitting: false,
      };
    },
    computed: {
      duplicateName() {
        const index = this.groups.findIndex(
          group => group.name.toUpperCase() === this.name.toUpperCase()
        );
        if (index === -1) {
          return false;
        }
        return true;
      },
      nameIsInvalidText() {
        if (this.nameBlurred || this.formSubmitted) {
          if (this.name === '') {
            return this.$tr('required');
          }
          if (this.duplicateName) {
            return this.$tr('duplicateName');
          }
        }
        return '';
      },
      nameIsInvalid() {
        return !!this.nameIsInvalidText;
      },
      formIsValid() {
        return !this.nameIsInvalid;
      },
    },
    methods: {
      callCreateGroup() {
        this.formSubmitted = true;
        if (this.formIsValid) {
          this.submitting = true;
          this.createGroup(this.name);
        } else {
          this.$refs.name.focus();
        }
      },
      close() {
        this.displayModal(false);
      },
    },
    vuex: {
      actions: {
        displayModal,
        createGroup,
      },
    },
  };

</script>


<style lang="stylus" scoped>

  .ta-r
    text-align: right

</style><|MERGE_RESOLUTION|>--- conflicted
+++ resolved
@@ -14,25 +14,11 @@
           @blur="nameBlurred = true"
           v-model.trim="name"
         />
-<<<<<<< HEAD
-        <k-button
-          type="button"
-          :text="$tr('cancel')"
-          appearance="flat"
-          @click="close"
-        />
-        <k-button
-          type="submit"
-          :text="$tr('save')"
-          :primary="true"
-          :disabled="submitting"
-        />
-=======
         <div class="ta-r">
           <k-button
             type="button"
             :text="$tr('cancel')"
-            :raised="false"
+            appearance="flat"
             @click="close"
           />
           <k-button
@@ -42,7 +28,6 @@
             :disabled="submitting"
           />
         </div>
->>>>>>> 6ed84514
       </form>
     </div>
   </core-modal>
