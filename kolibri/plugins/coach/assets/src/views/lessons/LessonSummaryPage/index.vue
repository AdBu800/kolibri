<template>

  <div class="lesson-summary">
    <div class="lesson-summary-header">
      <div class="lesson-summary-header-title-block">
        <content-icon
          kind="lesson"
          class="title-lesson-icon"
        />
        <h1 class="lesson-summary-header-title">
          {{ lessonTitle }}
        </h1>
      </div>
      <div class="lesson-summary-header-options">
        <k-dropdown-menu
          :text="$tr('options')"
          :options="lessonOptions"
          @select="handleSelectOption"
        />
      </div>
    </div>
    <div>
      <dl>
        <dt>
          {{ $tr('status') }}
          <info-icon
            :iconAriaLabel="$tr('lessonStatusDescription')"
            :tooltipText="$tr('statusTooltipText')"
            tooltipPosition="bottom left"
          />
        </dt>
        <dd>
          <status-icon :active="lessonActive" />
          <k-button
            appearance="basic-link"
            class="change-status-button"
            :text="$tr('changeLessonStatus')"
            @click="currentAction=LessonActions.CHANGE_STATUS"
          />
        </dd>

        <dt>
          {{ $tr('description') }}
        </dt>
        <dd>
          {{ lessonDescription || $tr('noDescription') }}
        </dd>

        <dt>
          {{ $tr('visibleTo') }}
        </dt>
        <dd>
          <template v-if="!lessonAssignments.length">
            {{ this.$tr('noOne') }}
          </template>
          <template v-else-if="lessonIsAssignedToClass(lessonAssignments)">
            {{ this.$tr('entireClass') }}
          </template>
          <ul
            v-else
            class="group-list"
          >
            <li
              class="group-list-item"
              v-for="assignment in lessonAssignments"
              :key="assignment.id"
            >
              <span>{{ getGroupName(assignment) }}</span>
            </li>
          </ul>
        </dd>
      </dl>

      <div class="resource-list">
        <div class="resource-list-header">
          <div class="resource-list-header-title-block">
            <h2 class="resource-list-header-title">{{ $tr('resources') }}</h2>
          </div>
          <div class="resource-list-header-add-resource-button">
            <k-router-link
              :to="lessonSelectionRootPage"
              :text="$tr('addResourcesButtonPrompt')"
              :primary="true"
              appearance="raised-button"
            />
          </div>
        </div>
      </div>

      <resource-list-table v-if="lessonResources.length" />

      <p v-else class="no-resources-message">
        {{ $tr('noResourcesInLesson') }}
      </p>

      <manage-lesson-modals
        :currentAction="currentAction"
        @cancel="currentAction=null"
      />
    </div>

  </div>

</template>


<script>

<<<<<<< HEAD
  import kDropdownMenu from 'kolibri.coreVue.components.kDropdownMenu';
=======
  import ResourceListTable from './ResourceListTable';
  import dropdownMenu from 'kolibri.coreVue.components.dropdownMenu';
>>>>>>> ed4f9449
  import kButton from 'kolibri.coreVue.components.kButton';
  import kRouterLink from 'kolibri.coreVue.components.kRouterLink';
  import map from 'lodash/map';
  import ManageLessonModals from '../ManageLessonModals';
  import { LessonActions, CollectionTypes } from '../../../lessonsConstants';
  import StatusIcon from '../StatusIcon';
  import contentIcon from 'kolibri.coreVue.components.contentIcon';
  import InfoIcon from '../InfoIcon';
  import { selectionRootLink } from '../lessonsRouterUtils';

  export default {
    name: 'lessonSummaryPage',
    components: {
<<<<<<< HEAD
      kDropdownMenu,
=======
      ResourceListTable,
      dropdownMenu,
>>>>>>> ed4f9449
      ManageLessonModals,
      StatusIcon,
      contentIcon,
      kButton,
      kRouterLink,
      InfoIcon,
    },
    data() {
      return {
        currentAction: null,
      };
    },
    computed: {
      lessonOptions() {
        return map(this.actionsToLabelMap, (label, action) => ({
          label: this.$tr(label),
          action,
        }));
      },
      actionsToLabelMap() {
        return {
          [LessonActions.EDIT_DETAILS]: 'editLessonDetails',
          [LessonActions.COPY]: 'copyLesson',
          [LessonActions.DELETE]: 'deleteLesson',
        };
      },
      LessonActions() {
        return LessonActions;
      },
      lessonSelectionRootPage() {
        return selectionRootLink({ lessonId: this.lessonId, classId: this.classId });
      },
    },
    methods: {
      handleSelectOption({ action }) {
        this.currentAction = action;
      },
      lessonIsAssignedToClass(assignments) {
        return (
          assignments.length === 1 && assignments[0].collection_kind === CollectionTypes.CLASSROOM
        );
      },
      getGroupName(assignment) {
        return this.learnerGroups.find(lg => lg.id === assignment.collection).name;
      },
    },
    vuex: {
      getters: {
        // IDEA refactor, make actions get all this information themselves.
        classId: state => state.classId,
        lessonId: state => state.pageState.currentLesson.id,
        lessonTitle: state => state.pageState.currentLesson.title,
        lessonActive: state => state.pageState.currentLesson.is_active,
        lessonDescription: state => state.pageState.currentLesson.description,
        lessonAssignments: state => state.pageState.currentLesson.lesson_assignments,
        lessonResources: state => state.pageState.currentLesson.resources,
        learnerGroups: state => state.pageState.learnerGroups,
      },
    },
    $trs: {
      // TODO make labels more semantic
      active: 'Active',
      changeLessonStatus: 'Change',
      copyLesson: 'Copy lesson',
      deleteLesson: 'Delete',
      description: 'Description',
      editLessonDetails: 'Edit details',
      entireClass: 'Entire class',
      numberOfGroups: '{count, number, integer} {count, plural, one {group} other {groups}}',
      noOne: 'No one',
      inactive: 'Inactive',
      lessonStatusDescription: 'Lesson status description',
      noDescription: 'No description',
      noResourcesInLesson: 'No resources in this lesson',
      options: 'Options',
      resources: 'Resources',
      status: 'Status',
      statusTooltipText: 'Active: learners can see lesson. Inactive: hidden from learners.',
      visibleTo: 'Visible to',
      addResourcesButtonPrompt: 'Add resources',
    },
  };

</script>


<style lang="stylus" scoped>

  @require '~kolibri.styles.definitions'
  $table-header-size = 12px


  .lesson-summary-header
    // maintaining a simple right/left alignment in a single text-line without floats. Simple RTL
    display: table
    width: 100%

    &-title
      display: inline-block

      &-block
        display: table-cell
        text-align: left

    &-options
      display: table-cell
      text-align: right

  // TODO use classes
  dt
    color: $core-text-annotation // same as table header
    font-size: $table-header-size
    margin-top: 16px
    margin-bottom: 16px

  dd
    margin-left: 0
    margin-bottom: 1.5em

  .group-list
    margin: 0
    padding: 0
    &-item
      margin: 0
      list-style: none
      display: inline
      &:not(:last-child)::after
        content: ', '

  .title-lesson-icon
    display: inline-block
    font-size: 1.8em
    margin-right: 0.5em
    >>>.ui-icon
      vertical-align: bottom

  .change-status-button
    vertical-align: sub // hack for now
    margin-left: 0.5em


  .resource-list-header
    // TODO use shared class or mixin
    // maintaining a simple right/left alignment in a single text-line without floats. Simple RTL
    display: table
    width: 100%

    &-title
      display: inline-block
      font-size: 1em

      &-block
        display: table-cell
        text-align: left

    &-add-resource-button
      display: table-cell
      text-align: right

  .no-resources-message
    text-align: center
    padding: 48px 0

</style><|MERGE_RESOLUTION|>--- conflicted
+++ resolved
@@ -106,12 +106,8 @@
 
 <script>
 
-<<<<<<< HEAD
   import kDropdownMenu from 'kolibri.coreVue.components.kDropdownMenu';
-=======
   import ResourceListTable from './ResourceListTable';
-  import dropdownMenu from 'kolibri.coreVue.components.dropdownMenu';
->>>>>>> ed4f9449
   import kButton from 'kolibri.coreVue.components.kButton';
   import kRouterLink from 'kolibri.coreVue.components.kRouterLink';
   import map from 'lodash/map';
@@ -125,12 +121,8 @@
   export default {
     name: 'lessonSummaryPage',
     components: {
-<<<<<<< HEAD
       kDropdownMenu,
-=======
       ResourceListTable,
-      dropdownMenu,
->>>>>>> ed4f9449
       ManageLessonModals,
       StatusIcon,
       contentIcon,
