<template>
  <div>
<<<<<<< HEAD
    <sub v-if="pageName === recent && !standardDataTable.length">{{ $tr('noRecentProgress', { threshold }) }}</sub>
    <sub v-if="pageName === exam && !exams.length ">{{ $tr('noExams') }}</sub>
    <sub v-if="pageName === general && standardDataTable.length">{{ $tr('subHeading' , { threshold }) }}</sub>
    <sub v-if="pageName === learners && !standardDataTable.length">{{ $tr('noLearners') }}</sub>
    <sub v-if="pageName === groups && !group.users.length">{{ $tr('noGroups') }}</sub>
=======
    <sub v-if="pageName == recent && !standardDataTable.length">{{ $tr('noRecentProgress', { threshold }) }}</sub>
    <sub v-if="pageName == exam && !exams.length ">{{ $tr('noExams') }}</sub>
    <sub v-if="pageName == general && standardDataTable.length">{{ $tr('subHeading' , { threshold }) }}</sub>
    <sub v-if="pageName == learners && !standardDataTable.length">{{ $tr('noLearners') }}</sub>
    <sub v-if="pageName == groups">{{ $tr('noGroups') }}</sub>
>>>>>>> 423a965e
  </div>
</template>


<script>

  import * as ReportConstants from '../../reportConstants';
  import * as reportGetters from '../../state/getters/reports';
  import { PageNames } from '../../constants';

  export default {
    name: 'coachReportSubheading',
    $trs: {
      noRecentProgress: 'No activity in past {threshold} days',
      noExams: 'You do not have any exams. Start by creating a new exam below',
      noLearners: 'You do not have any learners registered yet',
      noGroups: 'You do not have any groups created yet. Start by creating a new one below',
      subHeading: 'Only showing activity in past {threshold} days',
    },
<<<<<<< HEAD
    props: {
      group: {
        type: Object,
        required: true,
        validator(group) {
          return group.name && group.users;
        },
      },
    },
=======
>>>>>>> 423a965e
    data: () => ({
      recent: PageNames.RECENT_CHANNELS,
      exam: PageNames.EXAMS,
      learners: PageNames.LEARNER_LIST,
      groups: PageNames.GROUPS,
      general: PageNames.TOPIC_CHANNELS,
    }),
    computed: {
      threshold() {
        return ReportConstants.RECENCY_THRESHOLD_IN_DAYS;
      },
    },
    vuex: {
      getters: {
        standardDataTable: reportGetters.standardDataTable,
        pageName: state => state.pageName,
        exams: state => state.pageState.exams,
      },
    },
  };

</script>


<style lang="stylus" scoped></style><|MERGE_RESOLUTION|>--- conflicted
+++ resolved
@@ -1,19 +1,13 @@
 <template>
+
   <div>
-<<<<<<< HEAD
     <sub v-if="pageName === recent && !standardDataTable.length">{{ $tr('noRecentProgress', { threshold }) }}</sub>
     <sub v-if="pageName === exam && !exams.length ">{{ $tr('noExams') }}</sub>
     <sub v-if="pageName === general && standardDataTable.length">{{ $tr('subHeading' , { threshold }) }}</sub>
     <sub v-if="pageName === learners && !standardDataTable.length">{{ $tr('noLearners') }}</sub>
     <sub v-if="pageName === groups && !group.users.length">{{ $tr('noGroups') }}</sub>
-=======
-    <sub v-if="pageName == recent && !standardDataTable.length">{{ $tr('noRecentProgress', { threshold }) }}</sub>
-    <sub v-if="pageName == exam && !exams.length ">{{ $tr('noExams') }}</sub>
-    <sub v-if="pageName == general && standardDataTable.length">{{ $tr('subHeading' , { threshold }) }}</sub>
-    <sub v-if="pageName == learners && !standardDataTable.length">{{ $tr('noLearners') }}</sub>
-    <sub v-if="pageName == groups">{{ $tr('noGroups') }}</sub>
->>>>>>> 423a965e
   </div>
+
 </template>
 
 
@@ -32,7 +26,6 @@
       noGroups: 'You do not have any groups created yet. Start by creating a new one below',
       subHeading: 'Only showing activity in past {threshold} days',
     },
-<<<<<<< HEAD
     props: {
       group: {
         type: Object,
@@ -42,8 +35,6 @@
         },
       },
     },
-=======
->>>>>>> 423a965e
     data: () => ({
       recent: PageNames.RECENT_CHANNELS,
       exam: PageNames.EXAMS,
