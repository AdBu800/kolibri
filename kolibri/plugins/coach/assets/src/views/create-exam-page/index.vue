--- conflicted
+++ resolved
@@ -172,10 +172,6 @@
       'preview-new-exam-modal': require('./preview-new-exam-modal'),
     },
     computed: {
-<<<<<<< HEAD
-      maxQuestionsFromSelection() {
-        return this.selectedExercises.reduce((sum, exercise) => sum + exercise.numAssessments, 0);
-=======
       duplicateTitle() {
         const index = this.exams.findIndex(
           exam => exam.title.toUpperCase() === this.inputTitle.toUpperCase());
@@ -186,7 +182,6 @@
       },
       titleIsEmpty() {
         return !this.inputTitle;
->>>>>>> 928dc7df
       },
       titleInvalid() {
         return this.validateTitle ? this.titleIsEmpty || this.duplicateTitle : false;
@@ -195,7 +190,7 @@
         return this.titleIsEmpty ? this.$tr('examRequiresTitle') : this.$tr('duplicateTitle');
       },
       maxQuestionsFromSelection() {
-        return this.selectedExercises.reduce((sum, exercise) => sum + exercise.numAssesments, 0);
+        return this.selectedExercises.reduce((sum, exercise) => sum + exercise.numAssessments, 0);
       },
       numQuestNotWithinRange() {
         return this.validateNumQuestMax ?
