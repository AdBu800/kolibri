--- conflicted
+++ resolved
@@ -1,10 +1,6 @@
 <template>
 
-<<<<<<< HEAD
   <div v-bind:class="['toolbar-show', displayToolBar ? 'toolbar-hide' : '' ]" v-show='!searchOpen' >
-=======
-  <div v-if="channelsExist" v-bind:class="['toolbar-show', displayToolBar ? 'toolbar-hide' : '' ]" >
->>>>>>> c47d9ae3
     <breadcrumbs class="breadcrumbs"></breadcrumbs>
     <div :class="{ 'toggle-menu-on' : more }">
       <label for="chan-select" :class="[ more ? 'label-on' : 'visuallyhidden' ]" >{{ $tr('switchChannels') }}</label>
@@ -154,11 +150,8 @@
     outline: 1px solid $core-bg-canvas // prevent box outline flicking on Chrome
 
   .toolbar-hide
-<<<<<<< HEAD
     position: fixed
     left: -15px
-=======
->>>>>>> c47d9ae3
     top: -40px
 
   .breadcrumbs
@@ -210,14 +203,9 @@
 
   .chan-select
     z-index: 1
-<<<<<<< HEAD
     width: 11em
     height: 24px
     padding: 0 0.8em
-=======
-    padding: 0.2em 0.8em
-    padding-right: 1.8em
->>>>>>> c47d9ae3
     color: $core-text-annotation
     font-size: 0.9rem
     border: 1px solid $core-text-annotation
