<template>

  <div>
    <KGrid :gridStyle="gridStyle">
      <!-- this.$refs.questionListWrapper is referenced inside AnswerHistory for scrolling -->
      <KGridItem
        v-if="windowIsLarge"
        ref="questionListWrapper"
        :layout12="{ span: 4 }"
        class="column-pane"
      >
        <div class="column-contents-wrapper">
          <KPageContainer>
            <AnswerHistory
              :questionNumber="questionNumber"
              :wrapperComponentRefs="this.$refs"
              @goToQuestion="goToQuestion"
            />
          </KPageContainer>
        </div>
      </KGridItem>
      <KGridItem :layout12="{ span: 8 }" class="column-pane">
        <div :class="{ 'column-contents-wrapper': !windowIsSmall }">
          <KPageContainer>
            <h1>
              {{ $tr('question', { num: questionNumber + 1, total: exam.question_count }) }}
            </h1>
            <KContentRenderer
              v-if="content && itemId"
              ref="contentRenderer"
              :kind="content.kind"
              :files="content.files"
              :available="content.available"
              :extraFields="content.extra_fields"
              :itemId="itemId"
              :assessment="true"
              :allowHints="false"
              :answerState="currentAttempt.answer"
              @interaction="saveAnswer"
            />
            <UiAlert v-else :dismissible="false" type="error">
              {{ $tr('noItemId') }}
            </UiAlert>
          </KPageContainer>

          <BottomAppBar :dir="bottomBarLayoutDirection" :maxWidth="null">
<<<<<<< HEAD
            <KButtonGroup style="margin-top: 8px;">
              <KButton
                :disabled="questionNumber === exam.question_count - 1"
                :primary="true"
                class="footer-button"
                :dir="layoutDirReset"
                @click="goToQuestion(questionNumber + 1)"
              >
                {{ $tr('nextQuestion') }}
                <KIcon slot="iconAfter" icon="forward" color="white" class="forward-icon" />
              </KButton>
              <KButton
                :disabled="questionNumber === 0"
                :primary="true"
                class="footer-button"
                :dir="layoutDirReset"
                :class="{ 'left-align': windowIsSmall }"
                @click="goToQuestion(questionNumber - 1)"
              >
                <KIcon slot="icon" icon="back" color="white" class="back-icon" />
                {{ $tr('previousQuestion') }}
              </KButton>
            </KButtonGroup>
=======
            <UiIconButton
              v-if="windowBreakpoint === 0"
              :aria-label="$tr('nextQuestion')"
              size="large"
              type="secondary"
              class="footer-button"
              :disabled="questionNumber === exam.question_count - 1"
              @click="goToQuestion(questionNumber + 1)"
            >
              <mat-svg
                name="arrow_forward"
                category="navigation"
                :style="{fill: $themeTokens.primary}"
              />
            </UiIconButton>
            <KButton
              v-else
              :disabled="questionNumber === exam.question_count - 1"
              :primary="true"
              class="footer-button"
              :dir="layoutDirReset"
              @click="goToQuestion(questionNumber + 1)"
            >
              {{ $tr('nextQuestion') }}
              <KIcon icon="forward" color="white" class="forward-icon" />
            </KButton>
            <UiIconButton
              v-if="windowBreakpoint === 0"
              :aria-label="$tr('previousQuestion')"
              size="large"
              type="secondary"
              class="footer-button left-align"
              :disabled="questionNumber === 0"
              @click="goToQuestion(questionNumber - 1)"
            >
              <mat-svg
                name="arrow_back"
                category="navigation"
                :style="{fill: $themeTokens.primary}"
              />
            </UiIconButton>
            <KButton
              v-else
              :disabled="questionNumber === 0"
              :primary="true"
              class="footer-button"
              :dir="layoutDirReset"
              :class="{ 'left-align': windowIsSmall }"
              @click="goToQuestion(questionNumber - 1)"
            >
              <KIcon icon="back" color="white" class="back-icon" />
              {{ $tr('previousQuestion') }}
            </KButton>
>>>>>>> 18affe6d

            <!-- below prev/next buttons in tab and DOM order, in footer -->
            <div
              v-if="windowIsLarge"
              :dir="layoutDirReset"
              class="left-align"
            >
              <div class="answered">
                {{ answeredText }}
              </div>
              <KButton
                :text="$tr('submitExam')"
                :primary="false"
                appearance="flat-button"
                @click="toggleModal"
              />
            </div>

          </BottomAppBar>

          <!-- below prev/next buttons in tab and DOM order, in page -->
          <KPageContainer v-if="!windowIsLarge">
            <div
              class="bottom-block"
              :class="{ windowIsSmall }"
            >
              <div class="answered">
                {{ answeredText }}
              </div>
              <KButton
                :text="$tr('submitExam')"
                :primary="false"
                appearance="flat-button"
                @click="toggleModal"
              />
            </div>
          </KPageContainer>
        </div>
      </KGridItem>
    </KGrid>


    <KModal
      v-if="submitModalOpen"
      :title="$tr('submitExam')"
      :submitText="$tr('submitExam')"
      :cancelText="coreString('goBackAction')"
      @submit="finishExam"
      @cancel="toggleModal"
    >
      <p>{{ $tr('areYouSure') }}</p>
      <p v-if="questionsUnanswered">
        {{ $tr('unanswered', { numLeft: questionsUnanswered } ) }}
      </p>
    </KModal>
  </div>

</template>


<script>

  import { mapState, mapActions } from 'vuex';
  import { InteractionTypes } from 'kolibri.coreVue.vuex.constants';
  import isEqual from 'lodash/isEqual';
  import { now } from 'kolibri.utils.serverClock';
  import debounce from 'lodash/debounce';
  import BottomAppBar from 'kolibri.coreVue.components.BottomAppBar';
<<<<<<< HEAD
  import UiAlert from 'kolibri-design-system/lib/keen/UiAlert';
=======
  import UiAlert from 'kolibri.coreVue.components.UiAlert';
  import UiIconButton from 'kolibri.coreVue.components.UiIconButton';
>>>>>>> 18affe6d
  import responsiveWindowMixin from 'kolibri.coreVue.mixins.responsiveWindowMixin';
  import commonCoreStrings from 'kolibri.coreVue.mixins.commonCoreStrings';
  import { ClassesPageNames } from '../../constants';
  import AnswerHistory from './AnswerHistory';

  export default {
    name: 'ExamPage',
    metaInfo() {
      return {
        title: this.exam.title,
      };
    },
    components: {
      AnswerHistory,
      UiAlert,
      UiIconButton,
      BottomAppBar,
    },
    mixins: [responsiveWindowMixin, commonCoreStrings],
    data() {
      return {
        submitModalOpen: false,
      };
    },
    computed: {
      ...mapState('examViewer', [
        'exam',
        'content',
        'itemId',
        'questionNumber',
        'currentAttempt',
        'questionsAnswered',
      ]),
      gridStyle() {
        if (!this.windowIsSmall) {
          return {
            position: 'fixed',
            top: '64px',
            right: '16px',
            bottom: '72px',
            left: '16px',
          };
        }
        return {};
      },
      answeredText() {
        return this.$tr('questionsAnswered', {
          numAnswered: this.questionsAnswered,
          numTotal: this.exam.question_count,
        });
      },
      backPageLink() {
        return {
          name: ClassesPageNames.CLASS_ASSIGNMENTS,
        };
      },
      questionsUnanswered() {
        return this.exam.question_count - this.questionsAnswered;
      },
      debouncedSetAndSaveCurrentExamAttemptLog() {
        // So as not to share debounced functions between instances of the same component
        // and also to allow access to the cancel method of the debounced function
        // best practice seems to be to do it as a computed property and not a method:
        // https://github.com/vuejs/vue/issues/2870#issuecomment-219096773
        return debounce(this.setAndSaveCurrentExamAttemptLog, 5000);
      },
      bottomBarLayoutDirection() {
        // Allows contents to be displayed visually in reverse-order,
        // but semantically in correct order.
        return this.isRtl ? 'ltr' : 'rtl';
      },
      layoutDirReset() {
        // Overrides bottomBarLayoutDirection reversal
        return this.isRtl ? 'rtl' : 'ltr';
      },
    },
    watch: {
      itemId(newVal, oldVal) {
        // HACK: manually dismiss the perseus renderer message when moving
        // to a different item (fixes #3853)
        if (newVal !== oldVal) {
          this.$refs.contentRenderer.$refs.contentView.dismissMessage();
        }
      },
    },
    methods: {
      ...mapActions('examViewer', ['setAndSaveCurrentExamAttemptLog', 'closeExam']),
      checkAnswer() {
        if (this.$refs.contentRenderer) {
          return this.$refs.contentRenderer.checkAnswer();
        }
        return null;
      },
      saveAnswer(force = false) {
        const answer = this.checkAnswer();
        if (answer && !isEqual(answer.answerState, this.currentAttempt.answer)) {
          const attempt = Object.assign({}, this.currentAttempt);
          // Copy the interaction history separately, as otherwise we
          // will still be modifying the underlying object
          attempt.interaction_history = Array(...attempt.interaction_history);
          attempt.answer = answer.answerState;
          attempt.simple_answer = answer.simpleAnswer;
          attempt.correct = answer.correct;
          if (!attempt.completion_timestamp) {
            attempt.completion_timestamp = now();
          }
          attempt.end_timestamp = now();
          attempt.interaction_history.push({
            type: InteractionTypes.answer,
            answer: answer.answerState,
            correct: answer.correct,
            timestamp: now(),
          });
          const saveData = {
            contentId: this.content.id,
            itemId: this.itemId,
            currentAttemptLog: attempt,
            examId: this.exam.id,
          };
          if (force) {
            // Cancel any pending debounce
            this.debouncedSetAndSaveCurrentExamAttemptLog.cancel();
            // Force the save now instead
            return this.setAndSaveCurrentExamAttemptLog(saveData);
          } else {
            return this.debouncedSetAndSaveCurrentExamAttemptLog(saveData);
          }
        }
        return Promise.resolve();
      },
      goToQuestion(questionNumber) {
        const promise = this.debouncedSetAndSaveCurrentExamAttemptLog.flush() || Promise.resolve();
        promise.then(() => {
          this.$router.push({
            name: ClassesPageNames.EXAM_VIEWER,
            params: {
              examId: this.exam.id,
              questionNumber,
            },
          });
        });
      },
      toggleModal() {
        // Flush any existing save event to ensure
        // that the subit modal contains the latest state
        if (!this.submitModalOpen) {
          const promise =
            this.debouncedSetAndSaveCurrentExamAttemptLog.flush() || Promise.resolve();
          return promise.then(() => {
            this.submitModalOpen = !this.submitModalOpen;
          });
        }
        this.submitModalOpen = !this.submitModalOpen;
      },
      finishExam() {
        this.saveAnswer(true).then(
          this.closeExam().then(() => {
            this.$router.push(this.backPageLink);
          })
        );
      },
    },
    $trs: {
      submitExam: 'Submit quiz',
      questionsAnswered:
        '{numAnswered, number} of {numTotal, number} {numTotal, plural, one {question} other {questions}} answered',
      previousQuestion: 'Previous',
      nextQuestion: 'Next',
      areYouSure: 'You cannot change your answers after you submit',
      unanswered:
        'You have {numLeft, number} {numLeft, plural, one {question} other {questions}} unanswered',
      noItemId: 'This question has an error, please move on to the next question',
      question: 'Question { num } of { total }',
    },
  };

</script>


<style lang="scss" scoped>

  .answered {
    display: inline-block;
    margin-right: 8px;
    margin-left: 8px;
    white-space: nowrap;
  }

  .column-pane {
    height: 100%;
    padding-bottom: 32px;
    overflow-y: auto;
  }

  .column-contents-wrapper {
    padding-top: 16px;
    padding-bottom: 16px;
  }

  .bottom-block {
    margin-top: 8px;
  }

  .bottom-block.windowIsSmall {
    text-align: center;
  }

  .back-icon {
    position: relative;
    top: 3px;
    left: -4px;
  }

  .forward-icon {
    position: relative;
    top: 3px;
    left: 4px;
  }

  .left-align {
    position: absolute;
    left: 16px;
    display: inline-block;
  }

  .footer-button {
    display: inline-block;
  }

</style><|MERGE_RESOLUTION|>--- conflicted
+++ resolved
@@ -44,9 +44,24 @@
           </KPageContainer>
 
           <BottomAppBar :dir="bottomBarLayoutDirection" :maxWidth="null">
-<<<<<<< HEAD
             <KButtonGroup style="margin-top: 8px;">
-              <KButton
+              <UiIconButton
+                v-if="windowBreakpoint === 0"
+                :aria-label="$tr('nextQuestion')"
+                size="large"
+                type="secondary"
+                class="footer-button"
+                :disabled="questionNumber === exam.question_count - 1"
+                @click="goToQuestion(questionNumber + 1)"
+              >
+                <mat-svg
+                  name="arrow_forward"
+                  category="navigation"
+                  :style="{fill: $themeTokens.primary}"
+                />
+             </UiIconButton>
+             <KButton
+                v-else
                 :disabled="questionNumber === exam.question_count - 1"
                 :primary="true"
                 class="footer-button"
@@ -56,7 +71,23 @@
                 {{ $tr('nextQuestion') }}
                 <KIcon slot="iconAfter" icon="forward" color="white" class="forward-icon" />
               </KButton>
+              <UiIconButton
+                v-if="windowBreakpoint === 0"
+                :aria-label="$tr('previousQuestion')"
+                size="large"
+                type="secondary"
+                class="footer-button left-align"
+                :disabled="questionNumber === 0"
+                @click="goToQuestion(questionNumber - 1)"
+              >
+                <mat-svg
+                  name="arrow_back"
+                  category="navigation"
+                  :style="{fill: $themeTokens.primary}"
+                />
+              </UiIconButton>
               <KButton
+                v-else
                 :disabled="questionNumber === 0"
                 :primary="true"
                 class="footer-button"
@@ -68,61 +99,6 @@
                 {{ $tr('previousQuestion') }}
               </KButton>
             </KButtonGroup>
-=======
-            <UiIconButton
-              v-if="windowBreakpoint === 0"
-              :aria-label="$tr('nextQuestion')"
-              size="large"
-              type="secondary"
-              class="footer-button"
-              :disabled="questionNumber === exam.question_count - 1"
-              @click="goToQuestion(questionNumber + 1)"
-            >
-              <mat-svg
-                name="arrow_forward"
-                category="navigation"
-                :style="{fill: $themeTokens.primary}"
-              />
-            </UiIconButton>
-            <KButton
-              v-else
-              :disabled="questionNumber === exam.question_count - 1"
-              :primary="true"
-              class="footer-button"
-              :dir="layoutDirReset"
-              @click="goToQuestion(questionNumber + 1)"
-            >
-              {{ $tr('nextQuestion') }}
-              <KIcon icon="forward" color="white" class="forward-icon" />
-            </KButton>
-            <UiIconButton
-              v-if="windowBreakpoint === 0"
-              :aria-label="$tr('previousQuestion')"
-              size="large"
-              type="secondary"
-              class="footer-button left-align"
-              :disabled="questionNumber === 0"
-              @click="goToQuestion(questionNumber - 1)"
-            >
-              <mat-svg
-                name="arrow_back"
-                category="navigation"
-                :style="{fill: $themeTokens.primary}"
-              />
-            </UiIconButton>
-            <KButton
-              v-else
-              :disabled="questionNumber === 0"
-              :primary="true"
-              class="footer-button"
-              :dir="layoutDirReset"
-              :class="{ 'left-align': windowIsSmall }"
-              @click="goToQuestion(questionNumber - 1)"
-            >
-              <KIcon icon="back" color="white" class="back-icon" />
-              {{ $tr('previousQuestion') }}
-            </KButton>
->>>>>>> 18affe6d
 
             <!-- below prev/next buttons in tab and DOM order, in footer -->
             <div
@@ -191,12 +167,8 @@
   import { now } from 'kolibri.utils.serverClock';
   import debounce from 'lodash/debounce';
   import BottomAppBar from 'kolibri.coreVue.components.BottomAppBar';
-<<<<<<< HEAD
   import UiAlert from 'kolibri-design-system/lib/keen/UiAlert';
-=======
-  import UiAlert from 'kolibri.coreVue.components.UiAlert';
   import UiIconButton from 'kolibri.coreVue.components.UiIconButton';
->>>>>>> 18affe6d
   import responsiveWindowMixin from 'kolibri.coreVue.mixins.responsiveWindowMixin';
   import commonCoreStrings from 'kolibri.coreVue.mixins.commonCoreStrings';
   import { ClassesPageNames } from '../../constants';
