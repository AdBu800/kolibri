--- conflicted
+++ resolved
@@ -1,33 +1,5 @@
 <template>
 
-<<<<<<< HEAD
-  <router-link :to="link" class="card">
-
-    <div class="card-thumbnail" :style="cardThumbnail">
-      <content-icon v-if="!thumbnail" :kind="kind" :style="iconSize" class="card-thumbnail-backup" />
-      <div v-show="progress > 0" class="card-progress-icon-wrapper">
-        <progress-icon :progress="progress" />
-      </div>
-
-      <div class="card-content-icon-background" :class="backgroundClass"></div>
-      <div class="card-content-icon-wrapper">
-        <content-icon :kind="kind" class="card-content-icon" />
-      </div>
-
-      <div class="card-progress-bar-wrapper">
-        <div
-          class="card-progress-bar"
-          :style="{ width: `${progress * 100}%` }"
-          :class="{ 'card-progress-bar-mastered': mastered, 'card-progress-bar-progress': inProgress }">
-        </div>
-      </div>
-    </div>
-
-    <div class="card-text">
-      <h3 class="card-title">{{ title }}</h3>
-      <h4 v-if="subtitle" class="card-subtitle">{{ subtitle }}</h4>
-    </div>
-=======
   <router-link :to="link" class="card" :class="{ 'mobile-card': isMobile }">
 
     <card-thumbnail
@@ -39,7 +11,6 @@
     />
 
     <h3 class="text">{{ title }}</h3>
->>>>>>> c1378bb6
 
   </router-link>
 
@@ -55,15 +26,10 @@
   import cardThumbnail from './card-thumbnail';
 
   export default {
-<<<<<<< HEAD
     components: {
-      contentIcon,
-      progressIcon,
+      cardThumbnail,
     },
-    mixins: [responsiveElement],
-=======
     mixins: [responsiveElement], // not used, but carousel seems to break without it
->>>>>>> c1378bb6
     props: {
       title: {
         type: String,
@@ -98,12 +64,6 @@
         default: false,
       },
     },
-<<<<<<< HEAD
-=======
-    components: {
-      cardThumbnail,
-    },
->>>>>>> c1378bb6
   };
 
 </script>
