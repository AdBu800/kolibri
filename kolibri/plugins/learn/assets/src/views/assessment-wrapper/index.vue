<!--
This template is intended to act as the default wrapper for assessment focused rendering
plugins.

As such, it provides display of current mastery progress, and manages all mastery/attempt log
oriented data synchronization.
-->


<template v-if="ready">

  <div>
    <ui-alert v-if="itemError" :dismissible="false" type="error">
      {{ $tr('itemError') }}
    </ui-alert>
    <div>
      <content-renderer
        ref="contentRenderer"
        :id="content.id"
        :kind="content.kind"
        :files="content.files"
        :contentId="content.content_id"
        :channelId="channelId"
        :available="content.available"
        :extraFields="content.extra_fields"
        :assessment="true"
        :itemId="itemId"
        :initSession="initSession"
        @answerGiven="answerGiven"
        @hintTaken="hintTaken"
        @sessionInitialized="sessionInitialized"
        @itemError="handleItemError"
        @startTracking="startTracking"
        @stopTracking="stopTracking"
        @updateProgress="updateProgress"
      />
    </div>

    <div>
      <transition mode="out-in">
        <k-button
          :text="$tr('check')"
          :primary="checkButtonIsPrimary"
          appearance="raised-button"
          v-if="!complete"
          @click="checkAnswer"
          class="question-btn"
          :class="{shaking: shake}"
          :disabled="checkingAnswer"
        />
        <k-button
          :text="$tr('next')"
          :primary="true"
          appearance="raised-button"
          v-else
          @click="nextQuestion"
          class="question-btn"
        />
      </transition>
      <slot></slot>
    </div>

    <div class="attemptprogress-container" :class="{ mobile: isMobile }">
      <p class="message">
        {{ $tr('goal', {count: totalCorrectRequiredM}) }}
      </p>
      <exercise-attempts
        class="attemptprogress"
        :waitingForAttempt="firstAttemptAtQuestion"
        :numSpaces="attemptsWindowN"
        :log="recentAttempts"
      />
      <p class="status">
        <span class="try-again" v-if="!correct && !firstAttemptAtQuestion && !hintWasTaken">
          {{ $tr('tryAgain') }}
        </span>
        <span class="correct" v-if="correct && !firstAttemptAtQuestion && !hintWasTaken">
          {{ $tr('correct') }}
        </span>
      </p>
    </div>
  </div>

</template>


<script>

  import responsiveWindow from 'kolibri.coreVue.mixins.responsiveWindow';
  import * as getters from 'kolibri.coreVue.vuex.getters';
  import * as actions from 'kolibri.coreVue.vuex.actions';
  import { InteractionTypes, MasteryModelGenerators } from 'kolibri.coreVue.vuex.constants';
  import seededShuffle from 'kolibri.lib.seededshuffle';
  import { now } from 'kolibri.utils.serverClock';
  import { updateContentNodeProgress } from '../../state/actions/main';
  import exerciseAttempts from './exercise-attempts';
  import contentRenderer from 'kolibri.coreVue.components.contentRenderer';
  import kButton from 'kolibri.coreVue.components.kButton';
  import uiAlert from 'kolibri.coreVue.components.uiAlert';

  export default {
    name: 'assessmentWrapper',
    components: {
      exerciseAttempts,
      contentRenderer,
      kButton,
      uiAlert,
    },
    mixins: [responsiveWindow],
    $trs: {
      goal:
<<<<<<< HEAD
        'Try to get {count, number, integer} {count, plural, one {check mark} other {check marks}} to show up:',
      tryAgain: 'Try again',
=======
        'Try to get {count, number, integer} {count, plural, one {check mark} other {check marks}} to show up',
      tryAgain: 'Try again!',
>>>>>>> add25206
      correct: 'Correct!',
      check: 'Check',
      next: 'Next question',
      itemError: 'There was an error showing this item',
    },
    props: {
      id: {
        type: String,
        required: true,
      },
      kind: {
        type: String,
        required: true,
      },
      files: {
        type: Array,
        default: () => [],
      },
      contentId: {
        type: String,
        default: '',
      },
      channelId: {
        type: String,
        default: '',
      },
      available: {
        type: Boolean,
        default: false,
      },
      extraFields: {
        type: String,
        default: '{}',
      },
      initSession: {
        type: Function,
        default: () => Promise.resolve(),
      },
      checkButtonIsPrimary: {
        type: Boolean,
        default: false,
      },
    },
    data: () => ({
      ready: false,
      itemId: '',
      shake: false,
      firstAttemptAtQuestion: true,
      complete: false,
      correct: 0,
      itemError: false,
      hintWasTaken: false,
      // Attempted fix for #1725
      checkingAnswer: false,
    }),
    computed: {
      recentAttempts() {
        if (!this.pastattempts) {
          return [];
        }
        return this.pastattempts
          .map(attempt => {
            if (attempt.hinted) {
              return 'hint';
            }
            return attempt.correct ? 'right' : 'wrong';
          })
          .reverse();
      },
      mOfNMasteryModel() {
        return MasteryModelGenerators[this.masteryModel.type](
          this.assessmentIds,
          this.masteryModel
        );
      },
      totalCorrectRequiredM() {
        return this.mOfNMasteryModel.m;
      },
      attemptsWindowN() {
        return this.mOfNMasteryModel.n;
      },
      exerciseProgress() {
        if (this.mastered) {
          return 1;
        }
        if (this.pastattempts) {
          if (this.pastattempts.length > this.attemptsWindowN) {
            return Math.min(
              this.pastattempts.slice(0, this.attemptsWindowN).reduce((a, b) => a + b.correct, 0) /
                this.totalCorrectRequiredM,
              1
            );
          }
          return Math.min(
            this.pastattempts.reduce((a, b) => a + b.correct, 0) / this.totalCorrectRequiredM,
            1
          );
        }
        return 0;
      },
      success() {
        return this.exerciseProgress === 1;
      },
      isMobile() {
        return this.windowSize.breakpoint <= 1;
      },
    },
    watch: { exerciseProgress: 'updateExerciseProgressMethod' },
    beforeDestroy() {
      this.saveAttemptLogMasterLog(false);
    },
    methods: {
      updateAttemptLogMasteryLog({
        correct,
        complete,
        firstAttempt = false,
        hinted,
        answerState,
        simpleAnswer,
      }) {
        this.updateMasteryAttemptStateAction({
          currentTime: now(),
          correct,
          complete,
          firstAttempt,
          hinted,
          answerState,
          simpleAnswer,
        });
      },
      saveAttemptLogMasterLog(updateStore = true) {
        if (updateStore) {
          this.saveAndStoreAttemptLogAction().then(() => {
            if (this.isUserLoggedIn && this.success) {
              this.setMasteryLogCompleteAction(now());
              this.saveAndStoreMasteryLogAction();
            }
          });
        } else {
          this.saveAttemptLogAction().then(() => {
            if (this.isUserLoggedIn && this.success) {
              this.saveMasteryLogAction();
            }
          });
        }
      },
      checkAnswer() {
        if (!this.checkingAnswer) {
          this.checkingAnswer = true;
          const answer = this.$refs.contentRenderer.checkAnswer();
          if (answer) {
            this.answerGiven(answer);
          }
          this.checkingAnswer = false;
        }
      },
      answerGiven({ correct, answerState, simpleAnswer }) {
        this.hintWasTaken = false;
        correct = Number(correct);
        this.correct = correct;
        if (correct < 1) {
          if (!this.shake) {
            setTimeout(() => {
              this.shake = false;
            }, 1000);
            this.shake = true;
          }
        }
        this.updateAttemptLogInteractionHistoryAction({
          type: InteractionTypes.answer,
          answer: answerState,
          correct,
        });
        this.complete = correct === 1;
        if (this.firstAttemptAtQuestion) {
          this.firstAttemptAtQuestion = false;
          this.updateAttemptLogMasteryLog({
            correct,
            complete: this.complete,
            answerState,
            simpleAnswer,
            firstAttempt: true,
          });
          // Save attempt log on first attempt
          this.saveAttemptLogMasterLog();
        } else {
          this.updateAttemptLogMasteryLog({
            complete: this.complete,
          });
          if (this.complete) {
            // Otherwise only save if the attempt is now complete
            this.saveAttemptLogMasterLog();
          }
        }
      },
      hintTaken({ answerState }) {
        this.updateAttemptLogInteractionHistoryAction({
          type: InteractionTypes.hint,
          answer: answerState,
        });
        if (this.firstAttemptAtQuestion) {
          this.updateAttemptLogMasteryLog({
            correct: 0,
            complete: false,
            firstAttempt: true,
            hinted: true,
            answerState,
            simpleAnswer: '',
          });
          this.firstAttemptAtQuestion = false;
          this.hintWasTaken = true;
          // Only save if this was the first attempt to capture this
          this.saveAttemptLogMasterLog();
        }
      },
      setItemId() {
        const index = this.totalattempts % this.assessmentIds.length;
        if (this.randomize) {
          if (this.userid) {
            this.itemId = seededShuffle.shuffle(this.assessmentIds, this.userid, true)[index];
          } else {
            this.itemId = seededShuffle.shuffle(this.assessmentIds, Date.now(), true)[index];
          }
        } else {
          this.itemId = this.assessmentIds[index];
        }
      },
      nextQuestion() {
        this.complete = false;
        this.shake = false;
        this.firstAttemptAtQuestion = true;
        this.correct = 0;
        this.itemError = false;
        this.setItemId();
        this.createAttemptLog();
      },
      initMasteryLog() {
        this.initMasteryLogAction(this.masterySpacingTime, this.masteryModel);
      },
      createAttemptLog() {
        this.ready = false;
        this.createAttemptLogAction(this.itemId);
        this.ready = true;
      },
      updateExerciseProgressMethod() {
        this.updateExerciseProgress(this.exerciseProgress);
        updateContentNodeProgress(this.channelId, this.id, this.exerciseProgress);
      },
      sessionInitialized() {
        if (this.isUserLoggedIn) {
          this.initMasteryLog();
        } else {
          this.createDummyMasteryLogAction();
        }
        this.nextQuestion();
        this.$emit('sessionInitialized');
      },
      handleItemError() {
        this.itemError = true;
        this.updateAttemptLogInteractionHistoryAction({
          type: InteractionTypes.error,
        });
        this.complete = true;
        if (this.firstAttemptAtQuestion) {
          this.updateAttemptLogMasteryLog({
            correct: 1,
            complete: this.complete,
            firstAttempt: true,
          });
          this.firstAttemptAtQuestion = false;
        } else {
          this.updateAttemptLogMasteryLog({ complete: this.complete });
        }
      },
      updateProgress(...args) {
        this.$emit('updateProgress', ...args);
      },
      startTracking(...args) {
        this.$emit('startTracking', ...args);
      },
      stopTracking(...args) {
        this.$emit('stopTracking', ...args);
      },
    },
    vuex: {
      actions: {
        initMasteryLogAction: actions.initMasteryLog,
        createDummyMasteryLogAction: actions.createDummyMasteryLog,
        saveMasteryLogAction: actions.saveMasteryLog,
        saveAndStoreMasteryLogAction: actions.saveAndStoreMasteryLog,
        setMasteryLogCompleteAction: actions.setMasteryLogComplete,
        createAttemptLogAction: actions.createAttemptLog,
        saveAttemptLogAction: actions.saveAttemptLog,
        saveAndStoreAttemptLogAction: actions.saveAndStoreAttemptLog,
        updateMasteryAttemptStateAction: actions.updateMasteryAttemptState,
        updateAttemptLogInteractionHistoryAction: actions.updateAttemptLogInteractionHistory,
        updateExerciseProgress: actions.updateExerciseProgress,
      },
      getters: {
        isUserLoggedIn: getters.isUserLoggedIn,
        mastered: state => state.core.logging.mastery.complete,
        totalattempts: state => state.core.logging.mastery.totalattempts,
        pastattempts: state => state.core.logging.mastery.pastattempts,
        userid: state => state.core.session.user_id,
        content: state => state.pageState.content,
        assessmentIds: state => state.pageState.content.assessmentIds,
        masteryModel: state => state.pageState.content.masteryModel,
        randomize: state => state.pageState.content.randomize,
      },
    },
  };

</script>


<style lang="stylus" scoped>

  @require '~kolibri.styles.definitions'

  .message
    color: $core-text-annotation
    margin: 0

  .status
    font-weight: bold
    min-height: 14px
    margin: 0

  .try-again
    color: $core-status-wrong

  .correct
    color: $core-status-correct

  .attemptprogress-container
    position: relative
    margin-top: 8px

  .attemptprogress-container.mobile
    font-size: smaller
    box-shadow: 0 3px 6px rgba(0, 0, 0, 0.5), 0 3px 6px rgba(0, 0, 0, 0.6)
    background-color: $core-bg-light
    margin: 0
    padding: 8px
    position: fixed
    width: 100%
    height: 88px // if changed, also change BOTTOM_SPACED_RESERVED in top-level index
    overflow-x: auto
    overflow-y: hidden
    z-index: 3 // material - Quick entry / Search bar (scrolled state)
    bottom: 0
    left: 0

  .question-btn
    margin-left: 1.5em

  // checkAnswer btn animation
  .shaking
    animation: shake 0.8s cubic-bezier(0.36, 0.07, 0.19, 0.97) both
    transform: translate3d(0, 0, 0)
    backface-visibility: hidden
    perspective: 1000px

  @keyframes shake
    10%, 90%
      transform: translate3d(-1px, 0, 0)
    20%, 80%
      transform: translate3d(2px, 0, 0)
    30%, 50%, 70%
      transform: translate3d(-4px, 0, 0)
    40%, 60%
      transform: translate3d(4px, 0, 0)

</style><|MERGE_RESOLUTION|>--- conflicted
+++ resolved
@@ -109,13 +109,8 @@
     mixins: [responsiveWindow],
     $trs: {
       goal:
-<<<<<<< HEAD
-        'Try to get {count, number, integer} {count, plural, one {check mark} other {check marks}} to show up:',
+        'Try to get {count, number, integer} {count, plural, one {check mark} other {check marks}} to show up',
       tryAgain: 'Try again',
-=======
-        'Try to get {count, number, integer} {count, plural, one {check mark} other {check marks}} to show up',
-      tryAgain: 'Try again!',
->>>>>>> add25206
       correct: 'Correct!',
       check: 'Check',
       next: 'Next question',
