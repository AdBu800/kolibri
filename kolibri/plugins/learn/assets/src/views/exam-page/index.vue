--- conflicted
+++ resolved
@@ -184,14 +184,9 @@
         return null;
       },
       saveAnswer() {
-<<<<<<< HEAD
         if (this.$refs.contentRenderer) {
-          const answer = this.checkAnswer() || {
-            answerState: null,
-            simpleAnswer: '',
-            correct: 0,
-          };
-          if (!isEqual(answer.answerState, this.currentAttempt.answer)) {
+          const answer = this.checkAnswer();
+          if (answer && !isEqual(answer.answerState, this.currentAttempt.answer)) {
             const attempt = Object.assign({}, this.currentAttempt);
             attempt.answer = answer.answerState;
             attempt.simple_answer = answer.simpleAnswer;
@@ -207,16 +202,6 @@
               timestamp: now(),
             });
             return this.setAndSaveCurrentExamAttemptLog(this.content.id, this.itemId, attempt);
-=======
-        const answer = this.checkAnswer();
-        if (answer && !isEqual(answer.answerState, this.currentAttempt.answer)) {
-          const attempt = Object.assign({}, this.currentAttempt);
-          attempt.answer = answer.answerState;
-          attempt.simple_answer = answer.simpleAnswer;
-          attempt.correct = answer.correct;
-          if (!attempt.completion_timestamp) {
-            attempt.completion_timestamp = now();
->>>>>>> 869f59d3
           }
           return Promise.resolve();
         }
