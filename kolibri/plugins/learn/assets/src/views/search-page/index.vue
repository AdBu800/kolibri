--- conflicted
+++ resolved
@@ -61,22 +61,19 @@
 
       <p v-if="filteredResults.length === 0">{{ noResultsMsg }}</p>
 
-<<<<<<< HEAD
-      <content-card-grid v-else :contents="filteredResults" :gen-link="genLink"/>
-=======
-      <card-grid v-else>
-        <content-grid-item
-          v-for="content in contents"
-          v-show="filter === 'all' || filter === content.kind"
-          :key="content.id"
-          :title="content.title"
-          :thumbnail="content.thumbnail"
-          :progress="content.progress"
-          :kind="content.kind"
-          :link="genLink(content)"
-        />
-      </card-grid>
->>>>>>> 414f1493
+      <content-card-grid v-else :contents="filteredResults">
+        <template scope="content">
+          <content-card
+            v-show="filter === 'all' || filter === content.kind"
+            :key="content.id"
+            :title="content.title"
+            :thumbnail="content.thumbnail"
+            :progress="content.progress"
+            :kind="content.kind"
+            :link="genLink(content)"
+          />
+        </template>
+      </content-card-grid>
 
     </template>
 
@@ -115,12 +112,8 @@
       noHtml5: 'No HTML5 apps match "{searchTerm}"',
     },
     components: {
-<<<<<<< HEAD
       'content-card-grid': require('../content-card-grid'),
-=======
-      'content-grid-item': require('../content-grid-item'),
-      'card-grid': require('../card-grid'),
->>>>>>> 414f1493
+      'content-card': require('../content-card'),
       'tabs': require('kolibri.coreVue.components.tabs'),
       'tab-button': require('kolibri.coreVue.components.tabButton'),
     },
@@ -128,20 +121,6 @@
       return {
         filter: 'all',
       };
-    },
-    methods: {
-      genLink(id, kind) {
-        if (kind === 'topic') {
-          return {
-            name: PageNames.EXPLORE_TOPIC,
-            params: { channel_id: this.channelId, id },
-          };
-        }
-        return {
-          name: PageNames.LEARN_CONTENT,
-          params: { channel_id: this.channelId, id },
-        };
-      }
     },
     computed: {
       contentNodeKinds() {
@@ -198,8 +177,6 @@
         return this.$tr('noContent', { searchTerm: this.searchTerm });
       },
     },
-<<<<<<< HEAD
-=======
     methods: {
       genLink(content) {
         if (content.kind === ContentNodeKinds.TOPIC) {
@@ -214,7 +191,6 @@
         };
       },
     },
->>>>>>> 414f1493
     vuex: {
       getters: {
         contents: state => state.pageState.contents,
