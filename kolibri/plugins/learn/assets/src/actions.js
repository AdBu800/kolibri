<<<<<<< HEAD
const Kolibri = require('kolibri');
const Resources = Kolibri.resources.ContentNodeResource;
const ContentSessionLogResource = Kolibri.resources.ContentSessionLogResource;
const ContentSummaryLogResource = Kolibri.resources.ContentSummaryLogResource;
const constants = require('./state/constants');
const PageNames = constants.PageNames;
const intervalTimer = require('core-timer');

const intervalTime = 5000;
const progressThreshold = 0.2; // Update logs if user has reached 20% more progress
const timeThreshold = 30; // Update logs if 30 seconds have passed since last update
=======
const ContentNodeResource = require('kolibri').resources.ContentNodeResource;
const ChannelResource = require('kolibri').resources.ChannelResource;
const constants = require('./state/constants');
const PageNames = constants.PageNames;
const cookiejs = require('js-cookie');
const router = require('router');
>>>>>>> a3629a4d


/**
 * Vuex State Mappers
 *
 * The methods below help map data from
 * the API to state in the Vuex store
 */

function _crumbState(ancestors) {
  // skip the root node
  return ancestors.slice(1).map(ancestor => ({
    id: ancestor.pk,
    title: ancestor.title,
  }));
}


function _topicState(data) {
  const state = {
    id: data.pk,
    title: data.title,
    description: data.description,
    breadcrumbs: _crumbState(data.ancestors),
  };
  return state;
}


function _contentState(data) {
  const state = {
    id: data.pk,
    title: data.title,
    kind: data.kind,
    description: data.description,
    thumbnail: data.thumbnail,
    available: data.available,
    files: data.files,
    content_id: data.content_id,
    progress: data.progress ? data.progress : 'unstarted',
    breadcrumbs: _crumbState(data.ancestors),
  };
  return state;
}


function _collectionState(data) {
  const topics = data
    .filter((item) => item.kind === 'topic')
    .map((item) => _topicState(item));
  const contents = data
    .filter((item) => item.kind !== 'topic')
    .map((item) => _contentState(item));
  return { topics, contents };
}


<<<<<<< HEAD
function _contentSummaryLoggingState(data) {
  const state = {
    id: data.pk,
    start_timestamp: data.start_timestamp,
    completion_timestamp: data.completion_timestamp,
    end_timestamp: data.end_timestamp,
    progress: data.progress,
    time_spent: data.time_spent,
    extra_fields: data.extra_fields,
    time_spent_before_current_session: data.time_spent,
    progress_before_current_session: data.progress,
  };
  return state;
}


function _contentSessionLoggingState(data) {
  const state = {
    id: data.pk,
    start_timestamp: data.start_timestamp,
    end_timestamp: data.end_timestamp,
    time_spent: data.time_spent,
    extra_fields: data.extra_fields,
    total_time_at_last_save: data.time_spent,
    progress: data.progress,
    progress_at_last_save: data.progress,
  };
  return state;
}


function _contentSummaryModel(store) {
  const summaryLog = store.state.pageState.logging.summary;
  const mapping = {
    content_id: store.state.pageState.content.content_id,
    channel_id: store.state.core.session.channel_id,
    user: store.state.core.session.user_id,
    start_timestamp: summaryLog.start_timestamp,
    end_timestamp: summaryLog.end_timestamp,
    completion_timestamp: summaryLog.completion_timestamp,
    progress: summaryLog.progress,
    time_spent: summaryLog.time_spent,
    kind: store.state.pageState.content.kind,
    extra_fields: summaryLog.extra_fields,
  };
  return mapping;
}


function _contentSessionModel(store) {
  const sessionLog = store.state.pageState.logging.session;
  const mapping = {
    content_id: store.state.pageState.content.content_id,
    channel_id: store.state.core.session.channel_id,
    user: store.state.core.session.user_id,
    start_timestamp: sessionLog.start_timestamp,
    end_timestamp: sessionLog.end_timestamp,
    time_spent: sessionLog.time_spent,
    progress: sessionLog.progress,
    kind: store.state.pageState.content.kind,
    extra_fields: sessionLog.extra_fields,
  };
  return mapping;
=======
/*
* Returns a promise that gets current channel.
 */
function _getCurrentChannel() {
  let currentChannelId = null;
  return new Promise((resolve, reject) => {
    ChannelResource.getCollection({}).fetch()
      .then((channelList) => {
        const cookieCurrentChannelId = cookiejs.get('currentChannel');
        if (channelList.some((channel) => channel.id === cookieCurrentChannelId)) {
          currentChannelId = cookieCurrentChannelId;
          resolve(currentChannelId);
        } else {
          currentChannelId = channelList[0].id;
          resolve(currentChannelId);
        }
      });
  });
>>>>>>> a3629a4d
}


/**
 * Actions
 *
 * These methods are used to update client-side state
 */

function redirectToExploreChannel(store) {
  store.dispatch('CORE_SET_PAGE_LOADING', true);
  store.dispatch('SET_PAGE_NAME', PageNames.EXPLORE_ROOT);
  _getCurrentChannel()
    .then((currentChannel) => {
      store.dispatch('SET_CURRENT_CHANNEL', currentChannel);
      cookiejs.set('currentChannel', currentChannel);
      store.dispatch('CORE_SET_ERROR', null);
      router.go(
        {
          name: constants.PageNames.EXPLORE_CHANNEL,
          params: {
            channel_id: currentChannel,
          },
        }
      );
    })
    .catch((error) => {
      store.dispatch('CORE_SET_ERROR', JSON.stringify(error, null, '\t'));
      store.dispatch('CORE_SET_PAGE_LOADING', false);
    });
}

function redirectToLearnChannel(store) {
  store.dispatch('CORE_SET_PAGE_LOADING', true);
  store.dispatch('SET_PAGE_NAME', PageNames.LEARN_ROOT);
  _getCurrentChannel()
    .then((currentChannel) => {
      store.dispatch('SET_CURRENT_CHANNEL', currentChannel);
      cookiejs.set('currentChannel', currentChannel);
      store.dispatch('CORE_SET_ERROR', null);
      router.go(
        {
          name: constants.PageNames.LEARN_CHANNEL,
          params: {
            channel_id: currentChannel,
          },
        }
      );
    })
    .catch((error) => {
      store.dispatch('CORE_SET_ERROR', JSON.stringify(error, null, '\t'));
      store.dispatch('CORE_SET_PAGE_LOADING', false);
    });
}

function showExploreTopic(store, channelId, id) {
  store.dispatch('CORE_SET_PAGE_LOADING', true);
  store.dispatch('SET_PAGE_NAME', PageNames.EXPLORE_CHANNEL);
  store.dispatch('SET_CURRENT_CHANNEL', channelId);
  cookiejs.set('currentChannel', channelId);

  const attributesPromise = ContentNodeResource.getModel(id).fetch();
  const childrenPromise = ContentNodeResource.getCollection({ parent: id }).fetch();
  const channelPromise = ChannelResource.getCollection({}).fetch();

  Promise.all([attributesPromise, childrenPromise, channelPromise])
    .then(([attributes, children, channelList]) => {
      const pageState = { id };
      pageState.topic = _topicState(attributes);
      const collection = _collectionState(children);
      pageState.subtopics = collection.topics;
      pageState.contents = collection.contents;
      store.dispatch('SET_PAGE_STATE', pageState);
      store.dispatch('CORE_SET_PAGE_LOADING', false);
      store.dispatch('CORE_SET_ERROR', null);
      store.dispatch('SET_CHANNEL_LIST', channelList);
    })
    .catch((error) => {
      store.dispatch('CORE_SET_ERROR', JSON.stringify(error, null, '\t'));
      store.dispatch('CORE_SET_PAGE_LOADING', false);
    });
}


function showExploreContent(store, channelId, id) {
  store.dispatch('CORE_SET_PAGE_LOADING', true);
  store.dispatch('SET_PAGE_NAME', PageNames.EXPLORE_CONTENT);
  store.dispatch('SET_CURRENT_CHANNEL', channelId);
  cookiejs.set('currentChannel', channelId);

<<<<<<< HEAD
  Resources.getModel(id).fetch()
    .then((attributes) => {
      const pageState = {
        content: _contentState(attributes),
        logging: { summary: { progress: 0 } },
      };
=======
  const attributesPromise = ContentNodeResource.getModel(id).fetch();
  const channelPromise = ChannelResource.getCollection({}).fetch();

  Promise.all([attributesPromise, channelPromise])
    .then(([attributes, channelList]) => {
      const pageState = { content: _contentState(attributes) };
>>>>>>> a3629a4d
      store.dispatch('SET_PAGE_STATE', pageState);
      store.dispatch('CORE_SET_PAGE_LOADING', false);
      store.dispatch('CORE_SET_ERROR', null);
      store.dispatch('SET_CHANNEL_LIST', channelList);
    })
    .catch((error) => {
      store.dispatch('CORE_SET_ERROR', JSON.stringify(error, null, '\t'));
      store.dispatch('CORE_SET_PAGE_LOADING', false);
    });
}


function showLearnChannel(store, channelId) {
  store.dispatch('CORE_SET_PAGE_LOADING', true);
  store.dispatch('SET_PAGE_NAME', PageNames.LEARN_CHANNEL);
  store.dispatch('SET_CURRENT_CHANNEL', channelId);
  cookiejs.set('currentChannel', channelId);

  const recommendedPromise = ContentNodeResource.getCollection({ recommendations: '' }).fetch();
  const channelPromise = ChannelResource.getCollection({}).fetch();

  Promise.all([recommendedPromise, channelPromise])
    .then(([recommendations, channelList]) => {
      const pageState = { recommendations: recommendations.map(_contentState) };
      store.dispatch('SET_PAGE_STATE', pageState);
      store.dispatch('CORE_SET_PAGE_LOADING', false);
      store.dispatch('CORE_SET_ERROR', null);
      store.dispatch('SET_CHANNEL_LIST', channelList);
    })
    .catch((error) => {
      store.dispatch('CORE_SET_ERROR', JSON.stringify(error, null, '\t'));
      store.dispatch('CORE_SET_PAGE_LOADING', false);
    });
}


function showLearnContent(store, channelId, id) {
  store.dispatch('CORE_SET_PAGE_LOADING', true);
  store.dispatch('SET_PAGE_NAME', PageNames.LEARN_CONTENT);
  store.dispatch('SET_CURRENT_CHANNEL', channelId);
  cookiejs.set('currentChannel', channelId);

  const attributesPromise = ContentNodeResource.getModel(id).fetch();
  const recommendedPromise = ContentNodeResource.getCollection({ recommendations_for: id }).fetch();
  const channelPromise = ChannelResource.getCollection({}).fetch();

  Promise.all([attributesPromise, recommendedPromise, channelPromise])
    .then(([attributes, recommended, channelList]) => {
      const pageState = {
        content: _contentState(attributes),
        recommended: recommended.map(_contentState),
        logging: { summary: { progress: 0 } },
      };
      store.dispatch('SET_PAGE_STATE', pageState);
      store.dispatch('CORE_SET_PAGE_LOADING', false);
      store.dispatch('CORE_SET_ERROR', null);
      store.dispatch('SET_CHANNEL_LIST', channelList);
    })
    .catch((error) => {
      store.dispatch('CORE_SET_ERROR', JSON.stringify(error, null, '\t'));
      store.dispatch('CORE_SET_PAGE_LOADING', false);
    });
}


function triggerSearch(store, searchTerm) {
  if (!searchTerm) {
    const searchState = {
      searchTerm,
      topics: [],
      contents: [],
    };
    store.dispatch('SET_SEARCH_STATE', searchState);
    return;
  }

  store.dispatch('SET_SEARCH_LOADING');

  const contentCollection = ContentNodeResource.getPagedCollection({ search: searchTerm });
  const searchResultsPromise = contentCollection.fetch();

  searchResultsPromise.then((results) => {
    const searchState = { searchTerm };
    const collection = _collectionState(results);
    searchState.topics = collection.topics;
    searchState.contents = collection.contents;
    store.dispatch('SET_SEARCH_STATE', searchState);
  })
  .catch((error) => {
    // TODO - how to parse and format?
    store.dispatch('CORE_SET_ERROR', JSON.stringify(error, null, '\t'));
  });
}


function toggleSearch(store) {
  store.dispatch('TOGGLE_SEARCH');
}


function showScratchpad(store) {
  store.dispatch('SET_PAGE_NAME', PageNames.SCRATCHPAD);
  store.dispatch('SET_PAGE_STATE', {});
  store.dispatch('CORE_SET_PAGE_LOADING', false);
  store.dispatch('CORE_SET_ERROR', null);
}


/**
 * Create models to store logging information
 * To be called on page load for content renderers
 */
function initContentSession(store) {
  /* TODO: REMOVE THIS LATER */
  store.dispatch('CORE_SET_SESSION', {
    user_id: 1,
    channel_id: '7199dde695db4ee4ab392222d5af1e5c',
  });

  /* Set initial logging state */
  const loggingState = {
    summary: { progress: 0 },
    session: { },
  };
  store.dispatch('INIT_LOGGING_STATE', loggingState);

  /* Create summary log iff user exists */
  if (store.state.core.session.user_id) {
     /* Fetch collection matching content and user */
    const summaryCollection = ContentSummaryLogResource.getCollection({
      content_id: store.state.pageState.content.content_id,
      user: store.state.core.user_id,
    });
    summaryCollection.fetch().then(summary => {
      /* If a summary model exists, map that to the state */
      if (summary.length > 0) {
        store.dispatch('SET_LOGGING_SUMMARY_STATE', _contentSummaryLoggingState(summary[0]));
      } else {
        /* If a summary model does not exist, create default state */
        store.dispatch('SET_LOGGING_SUMMARY_STATE', _contentSummaryLoggingState({
          pk: null,
          start_timestamp: new Date(),
          completion_timestamp: null,
          end_timestamp: null,
          progress: 0,
          time_spent: 0,
          extra_fields: '{}',
          time_spent_before_current_session: 0,
          progress_before_current_session: 0,
        }));

        /* Save a new summary model and set id on state */
        const summaryModel = ContentSummaryLogResource.createModel(_contentSummaryModel(store));
        summaryModel.save().then((summaryData) => {
          store.dispatch('SET_LOGGING_SUMMARY_ID', summaryData.pk);
        });
      }
    });
  }

  /* Set session log state to default */
  store.dispatch('SET_LOGGING_SESSION_STATE', _contentSessionLoggingState({
    pk: null,
    content_id: store.state.pageState.content.content_id,
    channel_id: store.state.core.session.channel_id,
    user: store.state.core.session.user_id,
    start_timestamp: new Date(),
    end_timestamp: null,
    time_spent: 0,
    progress: 0,
    kind: store.state.pageState.content.kind,
    extra_fields: '{}',
  }));

  /* Save a new session model and set id on state */
  const sessionModel = ContentSessionLogResource.createModel(_contentSessionModel(store));
  sessionModel.save().then((sessionData) => {
    store.dispatch('SET_LOGGING_SESSION_ID', sessionData.pk);
  });
}


/**
 * Update the progress percentage
 * To be called periodically by content renderers on interval or on pause
 * Must be called after initContentSession
 * @param {float} progressPercent
 * @param {boolean} forceSave
 */
function updateProgress(store, progressPercent, forceSave = false) {
  /* Create aliases for logs */
  const summaryLog = store.state.pageState.logging.summary;
  const sessionLog = store.state.pageState.logging.session;

  /* Store original value to check if 100% reached this iteration */
  const originalProgress = summaryLog.progress;

  /* Calculate progress based on progressPercent */
  const sessionProgress = sessionLog.progress + progressPercent;
  const summaryProgress = (summaryLog.id) ?
    Math.min(1, summaryLog.progress_before_current_session + sessionProgress) : 0;

  /* Update the logging state with new progress information */
  store.dispatch('SET_LOGGING_PROGRESS', sessionProgress, summaryProgress);

  /* Determine if progress threshold has been met */
  const progressThresholdMet = sessionProgress -
    sessionLog.progress_at_last_save >= progressThreshold;

  /* Mark completion time if 100% progress reached */
  const completedContent = originalProgress < 1 && summaryProgress === 1;
  if (completedContent) {
    store.dispatch('SET_LOGGING_COMPLETION_TIME', new Date());
  }

  /* Save models if needed */
  if (forceSave || completedContent || progressThresholdMet) {
    this.saveLogs();
  }
}


/**
 * Update the total time spent and end time stamps
 * To be called periodically by interval timer
 * Must be called after initContentSession
 * @param {boolean} forceSave
 */
function updateTimeSpent(store, forceSave = false) {
  /* Create aliases for logs */
  const summaryLog = store.state.pageState.logging.summary;
  const sessionLog = store.state.pageState.logging.session;

  /* Calculate new times based on how much time has passed since last save */
  const sessionTime = intervalTimer.getNewTimeElapsed() + sessionLog.time_spent;
  const summaryTime = (summaryLog.id) ?
    sessionTime + summaryLog.time_spent_before_current_session : 0;

  /* Update the logging state with new timing information */
  store.dispatch('SET_LOGGING_TIME', sessionTime, summaryTime, new Date());

  /* Determine if time threshold has been met */
  const timeThresholdMet = sessionLog.time_spent -
    sessionLog.total_time_at_last_save >= timeThreshold;

  /* Save models if needed */
  if (forceSave || timeThresholdMet) {
    this.saveLogs();
  }
}


/**
 * Do a PATCH to update existing logging models
 * Must be called after initContentSession
 */
function saveLogs(store) {
  /* Create aliases for logs */
  const summaryLog = store.state.pageState.logging.summary;
  const sessionLog = store.state.pageState.logging.session;

  /* If a session model exists, save it with updated values */
  if (sessionLog.id) {
    const sessionModel = ContentSessionLogResource.getModel(sessionLog.id);
    sessionModel.save(_contentSessionModel(store)).then((model) => {
      /* Reset values used for threshold checking */
      sessionLog.total_time_at_last_save = model.time_spent;
      sessionLog.progress_at_last_save = model.progress;
    }).catch((error) => {
      store.dispatch('SET_ERROR', JSON.stringify(error, null, '\t'));
    });
  }

  /* If a summary model exists, save it with updated values */
  if (summaryLog.id) {
    const summaryModel = ContentSummaryLogResource.getModel(summaryLog.id);
    summaryModel.save(_contentSummaryModel(store)).then((model) => {
      /* PLACEHOLDER */
    }).catch((error) => {
      store.dispatch('SET_ERROR', JSON.stringify(error, null, '\t'));
    });
  }
}


/**
 * Start interval timer and set start time
 * @param {int} interval
 * Must be called after initContentSession
 */
function startTrackingProgress(store, interval = intervalTime) {
  intervalTimer.startTimer(interval, this.updateTimeSpent);
}


/**
 * Stop interval timer and update latest times
 * Must be called after startTrackingProgress
 */
function stopTrackingProgress(store) {
  intervalTimer.stopTimer();
  this.updateTimeSpent(true);
}

module.exports = {
  redirectToExploreChannel,
  redirectToLearnChannel,
  showExploreTopic,
  showExploreContent,
  showLearnChannel,
  showLearnContent,
  showScratchpad,
  triggerSearch,
  toggleSearch,
  initContentSession,
  startTrackingProgress,
  stopTrackingProgress,
  updateTimeSpent,
  updateProgress,
  saveLogs,
};<|MERGE_RESOLUTION|>--- conflicted
+++ resolved
@@ -1,23 +1,18 @@
-<<<<<<< HEAD
+
 const Kolibri = require('kolibri');
-const Resources = Kolibri.resources.ContentNodeResource;
+const ContentNodeResource = require('kolibri').resources.ContentNodeResource;
+const ChannelResource = require('kolibri').resources.ChannelResource;
 const ContentSessionLogResource = Kolibri.resources.ContentSessionLogResource;
 const ContentSummaryLogResource = Kolibri.resources.ContentSummaryLogResource;
 const constants = require('./state/constants');
 const PageNames = constants.PageNames;
+const cookiejs = require('js-cookie');
+const router = require('router');
 const intervalTimer = require('core-timer');
 
 const intervalTime = 5000;
 const progressThreshold = 0.2; // Update logs if user has reached 20% more progress
 const timeThreshold = 30; // Update logs if 30 seconds have passed since last update
-=======
-const ContentNodeResource = require('kolibri').resources.ContentNodeResource;
-const ChannelResource = require('kolibri').resources.ChannelResource;
-const constants = require('./state/constants');
-const PageNames = constants.PageNames;
-const cookiejs = require('js-cookie');
-const router = require('router');
->>>>>>> a3629a4d
 
 
 /**
@@ -75,7 +70,6 @@
 }
 
 
-<<<<<<< HEAD
 function _contentSummaryLoggingState(data) {
   const state = {
     id: data.pk,
@@ -111,7 +105,7 @@
   const summaryLog = store.state.pageState.logging.summary;
   const mapping = {
     content_id: store.state.pageState.content.content_id,
-    channel_id: store.state.core.session.channel_id,
+    channel_id: store.state.currentChannel,
     user: store.state.core.session.user_id,
     start_timestamp: summaryLog.start_timestamp,
     end_timestamp: summaryLog.end_timestamp,
@@ -129,7 +123,7 @@
   const sessionLog = store.state.pageState.logging.session;
   const mapping = {
     content_id: store.state.pageState.content.content_id,
-    channel_id: store.state.core.session.channel_id,
+    channel_id: store.state.currentChannel,
     user: store.state.core.session.user_id,
     start_timestamp: sessionLog.start_timestamp,
     end_timestamp: sessionLog.end_timestamp,
@@ -139,7 +133,7 @@
     extra_fields: sessionLog.extra_fields,
   };
   return mapping;
-=======
+
 /*
 * Returns a promise that gets current channel.
  */
@@ -158,7 +152,6 @@
         }
       });
   });
->>>>>>> a3629a4d
 }
 
 
@@ -249,21 +242,15 @@
   store.dispatch('SET_CURRENT_CHANNEL', channelId);
   cookiejs.set('currentChannel', channelId);
 
-<<<<<<< HEAD
-  Resources.getModel(id).fetch()
-    .then((attributes) => {
+  const attributesPromise = ContentNodeResource.getModel(id).fetch();
+  const channelPromise = ChannelResource.getCollection({}).fetch();
+
+  Promise.all([attributesPromise, channelPromise])
+    .then(([attributes, channelList]) => {
       const pageState = {
         content: _contentState(attributes),
-        logging: { summary: { progress: 0 } },
+        logging: { summary: { progress: 0 } }, // To avoid error thrown by vue getter
       };
-=======
-  const attributesPromise = ContentNodeResource.getModel(id).fetch();
-  const channelPromise = ChannelResource.getCollection({}).fetch();
-
-  Promise.all([attributesPromise, channelPromise])
-    .then(([attributes, channelList]) => {
-      const pageState = { content: _contentState(attributes) };
->>>>>>> a3629a4d
       store.dispatch('SET_PAGE_STATE', pageState);
       store.dispatch('CORE_SET_PAGE_LOADING', false);
       store.dispatch('CORE_SET_ERROR', null);
@@ -377,12 +364,6 @@
  * To be called on page load for content renderers
  */
 function initContentSession(store) {
-  /* TODO: REMOVE THIS LATER */
-  store.dispatch('CORE_SET_SESSION', {
-    user_id: 1,
-    channel_id: '7199dde695db4ee4ab392222d5af1e5c',
-  });
-
   /* Set initial logging state */
   const loggingState = {
     summary: { progress: 0 },
