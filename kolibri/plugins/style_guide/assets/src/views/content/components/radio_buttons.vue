<template>

  <div>
    <h1>Radio Buttons</h1>
    <p>
      Radio buttons allow the selection of a single option from a set of 3 or
      more options.
    </p>

    <table-of-contents></table-of-contents>

    <h2 id="guidelines-and-usage">Guidelines & Usage</h2>

    <h3>Usage</h3>
    <p>
      In particular, radio buttons aid the user when they need to see all
      available options side-by-side.
    </p>
    <p>
      If it is not necessary to see all available options, a dropdown may be
      used.
    </p>
    <p>
      Selected state of controls generally denote "positives"
      (yes/selected/etc.)
    </p>

    <h3>Do not</h3>
    <ul>
      <li>
        Use radio buttons as a filter in a table or a list.
      </li>
      <li>
        Nest radio buttons.
      </li>
    </ul>

    <h3>Style</h3>
    <p>
      Kolibri utilizes the default styles + padding from Keen UI.
    </p>
    <p>
      Selected option is the action color, other available options are dark
      grey.
    </p>
    <p>
      Where possible, avoid using icons with radio buttons. If necessary, the
      icon should sit within the label area, pushing the label to the right.
    </p>

    <h3>Language</h3>
    <h4>Labels & option text:</h4>
    <p>
      Keep these short, concise, and easy for the user to understand. Should not
      be structured as a sentence.
    </p>

    <h3>Layout</h3>
    <p>
      Radio buttons are always left-aligned.
    </p>
    <p>
      No inset padding, radio buttons left-align with the content of their
      container.
    </p>
    <p>
      Radio buttons are vertically stacked.
    </p>

<<<<<<< HEAD
    <h2>Examples and Code</h2>
    <vuep class="code-examples" :template="codeExamplesTemplate"></vuep>

    <h2>API</h2>
    <component-api :api="api"></component-api>
=======
    <h2 id="code-examples">Code Examples</h2>

    <vuep class="code-examples" :template="codeExamplesTemplate"></vuep>

    <h2 id="api">API</h2>

    <!-- <api-table :api="api"></api-table> -->
>>>>>>> c08364e5

  </div>

</template>


<script>

  // Globally register the Kolibri components to make them accessible in the
  // Vuep renderer. This has to be done on the compiler-included version of Vue
  // because that's what Vuep uses to dynamically render template.
  const FullVue = require('vue/dist/vue.common');
  FullVue.component('ui-radio', require('keen-ui/src/UiRadio'));

  // Define the examples as the initial content of the Vuep editor.
  // Notes: htmlhint would incorrectly warn about nested script tags, so we'd
  // need to work around it by dynamically constructing them.
  const script = 'script';
  const codeExamplesTemplate = `
<template>
  <div class="checkbox_examples">
    <div class="checkbox_examples_section">
      <h4>Normal</h4>
      <ui-radio v-model="value" true-value="1"></ui-radio>
      <ui-radio v-model="value" true-value="2"></ui-radio>
    </div>

    <div class="checkbox_examples_section">
      <h4>Disabled</h4>
      <ui-radio :disabled="true" v-model="value" :true-value="1"></ui-radio>
      <ui-radio :disabled="true" v-model="value" :true-value="2"></ui-radio>
    </div>
  </div>
</template>

<${script}>
  module.exports = {
    data: () => ({
      value: '1',
    }),
    components: {
      // textbox: require('keen-ui/src/UiRadio')
    }
  };
</${script}>

<style scoped>
  .checkbox_examples {
    display: flex;
  }
  .checkbox_examples_section {
    margin: 0 5em;
  }
</style>
`;

  const api = require('!vue-doc!keen-ui/src/UiRadio'); // eslint-disable-line

  module.exports = {
<<<<<<< HEAD
    components: {
      'component-api': require('../component_api'),
    },
    data: () => ({
      codeExamplesTemplate,
      api
    })
=======
    data: () => ({ codeExamplesTemplate }),
    components: {
      'table-of-contents': require('../../shell/table-of-contents'),
    },
>>>>>>> c08364e5
  };

</script>


<style lang="stylus" scoped>

  .code-examples
    height: 530px

</style><|MERGE_RESOLUTION|>--- conflicted
+++ resolved
@@ -67,21 +67,11 @@
       Radio buttons are vertically stacked.
     </p>
 
-<<<<<<< HEAD
-    <h2>Examples and Code</h2>
-    <vuep class="code-examples" :template="codeExamplesTemplate"></vuep>
-
-    <h2>API</h2>
-    <component-api :api="api"></component-api>
-=======
-    <h2 id="code-examples">Code Examples</h2>
-
+    <h2 id="code-examples">Examples and Code</h2>
     <vuep class="code-examples" :template="codeExamplesTemplate"></vuep>
 
     <h2 id="api">API</h2>
-
-    <!-- <api-table :api="api"></api-table> -->
->>>>>>> c08364e5
+    <component-api :api="api"></component-api>
 
   </div>
 
@@ -141,20 +131,14 @@
   const api = require('!vue-doc!keen-ui/src/UiRadio'); // eslint-disable-line
 
   module.exports = {
-<<<<<<< HEAD
     components: {
       'component-api': require('../component_api'),
+      'table-of-contents': require('../../shell/table-of-contents'),
     },
     data: () => ({
       codeExamplesTemplate,
       api
     })
-=======
-    data: () => ({ codeExamplesTemplate }),
-    components: {
-      'table-of-contents': require('../../shell/table-of-contents'),
-    },
->>>>>>> c08364e5
   };
 
 </script>
