--- conflicted
+++ resolved
@@ -111,11 +111,7 @@
           Use an 'X' button. Avoid creating redundant actions.
         </li>
         <li>
-<<<<<<< HEAD
-          Use a back button, or otherwise create a multi-step process
-=======
-          Use a back button.
->>>>>>> 2380613c
+          Use a back button
         </li>
         <li>
           Insert a table within a simple modal
