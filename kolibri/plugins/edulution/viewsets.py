from rest_framework.viewsets import ReadOnlyModelViewSet
<<<<<<< HEAD

from .serializers import LearnerClassroomSerializer
from kolibri.core.auth.api import KolibriAuthPermissionsFilter
from kolibri.core.auth.filters import HierarchyRelationsFilter
from kolibri.core.auth.models import Classroom
from kolibri.core.lessons.models import Lesson
from kolibri.core.lessons.models import LessonAssignment
from kolibri.core.lessons.serializers import LessonSerializer

=======
>>>>>>> de4d6afe
from rest_framework.response import Response
from kolibri.core.content.models import ContentNode
from kolibri.core.content.api import ContentNodeProgressViewset
from kolibri.core.content.serializers import ContentNodeSlimSerializer

<<<<<<< HEAD

class LearnerClassroomViewset(ReadOnlyModelViewSet):
    """
    Returns all Classrooms for which the requesting User is a member,
    along with all associated assignments.
    """
    filter_backends = (KolibriAuthPermissionsFilter,)
    permission_classes = (IsAuthenticated,)
    serializer_class = LearnerClassroomSerializer

    def get_queryset(self):
        current_user = self.request.user
        memberships = current_user.memberships.filter(
            collection__kind='classroom',
        ).values('collection_id')
        return Classroom.objects.filter(id__in=memberships)


class LearnerLessonViewset(ReadOnlyModelViewSet):
    """
    Special Viewset for Learners to view Lessons to which they are assigned.
    The core Lesson Viewset is locked down to Admin users only.
    """
    serializer_class = LessonSerializer
    permission_classes = (IsAuthenticated,)

    def get_queryset(self):
        assignments = HierarchyRelationsFilter(LessonAssignment.objects.all()) \
            .filter_by_hierarchy(
                target_user=self.request.user,
                ancestor_collection=F('collection')
        )
        return Lesson.objects.filter(
            lesson_assignments__in=assignments,
            is_active=True
        )

=======
>>>>>>> de4d6afe

class KnowledgeMapViewset(ReadOnlyModelViewSet):
    def retrieve(self, request, pk=None):
        def get_progress(node):
            serializer = ContentNodeProgressViewset.serializer_class(node)
            serializer.context['request'] = request
            return serializer.data['progress_fraction']

        def get_progress_by_id(id):
            nodes = ContentNode.objects.filter(id=id)
            return 0.0 if len(nodes) == 0 else get_progress(nodes[0])

        def filter_pending(prereqs):
            return filter(lambda p: p['progress'] < 1.0, prereqs)

        def info(nodes):
            return map(lambda n: {'title': n.title,
                                  'content_id': n.content_id,
                                  'progress': get_progress(n),
                                  'id': n.id}, nodes)

        def get_children(parent_id, grand=False):
            children = ContentNode.objects.filter(parent=parent_id, available=True)
            serialized = ContentNodeSlimSerializer(children, many=True).data
            for c, s in zip(children, serialized):
                s['progress_fraction'] = get_progress(c)
                s['pendingPrerequisites'] = filter_pending(info(c.has_prerequisite.all()))
            return serialized

        children = get_children(pk)
        for child in children:
            grand_children = get_children(child['id'], grand=True)
            child['children'] = grand_children
        return Response({'results': children, 'progress': get_progress_by_id(pk)})<|MERGE_RESOLUTION|>--- conflicted
+++ resolved
@@ -1,61 +1,9 @@
 from rest_framework.viewsets import ReadOnlyModelViewSet
-<<<<<<< HEAD
-
-from .serializers import LearnerClassroomSerializer
-from kolibri.core.auth.api import KolibriAuthPermissionsFilter
-from kolibri.core.auth.filters import HierarchyRelationsFilter
-from kolibri.core.auth.models import Classroom
-from kolibri.core.lessons.models import Lesson
-from kolibri.core.lessons.models import LessonAssignment
-from kolibri.core.lessons.serializers import LessonSerializer
-
-=======
->>>>>>> de4d6afe
 from rest_framework.response import Response
 from kolibri.core.content.models import ContentNode
 from kolibri.core.content.api import ContentNodeProgressViewset
 from kolibri.core.content.serializers import ContentNodeSlimSerializer
 
-<<<<<<< HEAD
-
-class LearnerClassroomViewset(ReadOnlyModelViewSet):
-    """
-    Returns all Classrooms for which the requesting User is a member,
-    along with all associated assignments.
-    """
-    filter_backends = (KolibriAuthPermissionsFilter,)
-    permission_classes = (IsAuthenticated,)
-    serializer_class = LearnerClassroomSerializer
-
-    def get_queryset(self):
-        current_user = self.request.user
-        memberships = current_user.memberships.filter(
-            collection__kind='classroom',
-        ).values('collection_id')
-        return Classroom.objects.filter(id__in=memberships)
-
-
-class LearnerLessonViewset(ReadOnlyModelViewSet):
-    """
-    Special Viewset for Learners to view Lessons to which they are assigned.
-    The core Lesson Viewset is locked down to Admin users only.
-    """
-    serializer_class = LessonSerializer
-    permission_classes = (IsAuthenticated,)
-
-    def get_queryset(self):
-        assignments = HierarchyRelationsFilter(LessonAssignment.objects.all()) \
-            .filter_by_hierarchy(
-                target_user=self.request.user,
-                ancestor_collection=F('collection')
-        )
-        return Lesson.objects.filter(
-            lesson_assignments__in=assignments,
-            is_active=True
-        )
-
-=======
->>>>>>> de4d6afe
 
 class KnowledgeMapViewset(ReadOnlyModelViewSet):
     def retrieve(self, request, pk=None):
