--- conflicted
+++ resolved
@@ -35,33 +35,6 @@
           :inline="true"
           class="type-filter"
         />
-<<<<<<< HEAD
-      </KGridItem>
-      <KGridItem sizes="4, 5, 5">
-        <KFilterTextbox
-          v-model="searchFilter"
-          :placeholder="$tr('searchText')"
-          class="user-filter"
-        />
-      </KGridItem>
-    </KGrid>
-
-    <UserTable
-      class="user-roster move-down"
-      :users="visibleUsers"
-      :emptyMessage="emptyMessage"
-      :showDemographicInfo="true"
-    >
-      <template slot="action" slot-scope="userRow">
-        <KDropdownMenu
-          :text="coreString('optionsLabel')"
-          :options="manageUserOptions(userRow.user.id)"
-          :disabled="!userCanBeEdited(userRow.user)"
-          appearance="flat-button"
-          @select="handleManageUserSelection($event, userRow.user)"
-        />
-=======
->>>>>>> dfa360e0
       </template>
 
       <template v-slot:default="{items, filterInput}">
@@ -145,12 +118,6 @@
       return {
         roleFilter: null,
         selectedUser: null,
-<<<<<<< HEAD
-        perPage: 10,
-        pageNum: 1,
-        modalShown: '',
-=======
->>>>>>> dfa360e0
       };
     },
     computed: {
@@ -170,9 +137,6 @@
       this.roleFilter = this.userKinds[0];
     },
     methods: {
-<<<<<<< HEAD
-=======
-      ...mapActions('userManagement', ['displayModal']),
       emptyMessageForItems(items, filterText) {
         if (this.facilityUsers.length === 0) {
           return this.$tr('noUsersExist');
@@ -187,7 +151,6 @@
           user => userMatchesFilter(user, filterText) && this.userMatchesRole(user, this.roleFilter)
         );
       },
->>>>>>> dfa360e0
       closeModal() {
         this.modalShown = '';
       },
