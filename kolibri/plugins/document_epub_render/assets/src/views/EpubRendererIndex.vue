<template>

  <CoreFullscreen
    ref="epubRenderer"
    class="epub-renderer"
    :class="{small: windowIsSmall, scrolled: scrolled}"
    :style="epubRendererStyle"
    @changeFullscreen="isInFullscreen = $event"
  >

    <LoadingError v-if="errorLoading" :loaded="loaded" />

    <LoadingScreen v-else-if="!loaded" />

    <div
      class="epub-renderer-content"
      :dir="contentDirection"
      @mousedown.stop="handleMouseDown"
      @keyup.esc="closeSideBar"
    >

      <TopBar
        ref="topBar"
        class="top-bar-component"
        :isInFullscreen="isInFullscreen"
        @tableOfContentsButtonClicked="handleTocToggle"
        @settingsButtonClicked="handleSettingToggle"
        @searchButtonClicked="handleSearchToggle"
        @fullscreenButtonClicked="$refs.epubRenderer.toggleFullscreen()"
      />

      <FocusLock
        :disabled="!tocSideBarIsOpen"
        :returnFocus="true"
      >
        <TocButton
          v-if="tocSideBarIsOpen"
          class="toc-button"
          @click="handleTocToggle"
        />

        <TableOfContentsSideBar
          v-show="tocSideBarIsOpen"
          ref="tocSideBar"
          :toc="toc"
          :currentSection="currentSection"
          class="side-bar side-bar-left"
          @tocNavigation="handleTocNavigation"
        />
      </FocusLock>

      <FocusLock
        :disabled="!settingsSideBarIsOpen"
        :returnFocus="false"
      >
        <SettingsButton
          v-if="settingsSideBarIsOpen"
          class="settings-button"
          @click="handleSettingToggle"
        />

        <SettingsSideBar
          v-show="settingsSideBarIsOpen"
          ref="settingsSideBar"
          class="side-bar side-bar-right"
          :theme="theme"
          :decreaseFontSizeDisabled="decreaseFontSizeDisabled"
          :increaseFontSizeDisabled="increaseFontSizeDisabled"
          @decreaseFontSize="handleChangeFontSize(-1)"
          @increaseFontSize="handleChangeFontSize(+1)"
          @setTheme="setTheme"
        />
      </FocusLock>

      <FocusLock
        :disabled="!searchSideBarIsOpen"
        :returnFocus="false"
      >
        <SearchButton
          v-if="searchSideBarIsOpen"
          class="search-button"
          @click="handleSearchToggle"
        />

        <SearchSideBar
          v-show="searchSideBarIsOpen"
          ref="searchSideBar"
          class="side-bar side-bar-right"
          :book="book"
          @newSearchQuery="handleNewSearchQuery"
          @navigateToSearchResult="handleNavigateToSearchResult"
        />
      </FocusLock>

      <div
        class="navigation-and-epubjs"
        :style="{backgroundColor}"
      >
        <div
          class="column epubjs-navigation"
        >
          <PreviousButton
            v-show="!isAtStart"
            :color="navigationButtonColor"
<<<<<<< HEAD
            :style="backgroundColorStyle"
            :isRtl="contentIsRtl"
=======
            :style="{backgroundColor}"
            :isRtl="isRtl"
>>>>>>> 3a235688
            @goToPreviousPage="goToPreviousPage"
          />
        </div>
        <div
          ref="epubjsContainer"
          class="column epubjs-parent"
          :style="{backgroundColor}"
        >
        </div>
        <div
          class="column epubjs-navigation"
        >
          <NextButton
            v-show="!isAtEnd"
            :color="navigationButtonColor"
<<<<<<< HEAD
            :style="backgroundColorStyle"
            :isRtl="contentIsRtl"
=======
            :style="{backgroundColor}"
            :isRtl="isRtl"
>>>>>>> 3a235688
            @goToNextPage="goToNextPage"
          />
        </div>
      </div>

      <BottomBar
        class="bottom-bar"
        :locationsAreReady="locations.length > 0"
        :heading="bottomBarHeading"
        :sliderValue="sliderValue"
        :sliderStep="sliderStep"
        @sliderChanged="handleSliderChanged"
      />
    </div>
  </CoreFullscreen>

</template>


<script>

  import Epub from 'epubjs/src/epub';
  import { EVENTS } from 'epubjs/src/utils/constants';
  import Mark from 'mark.js';
  import isEqual from 'lodash/isEqual';
  import get from 'lodash/get';
  import clamp from 'lodash/clamp';
  import Lockr from 'lockr';
  import FocusLock from 'vue-focus-lock';
  import { mapGetters } from 'vuex';
  import themeMixin from 'kolibri.coreVue.mixins.themeMixin';
  import CoreFullscreen from 'kolibri.coreVue.components.CoreFullscreen';
  import responsiveElement from 'kolibri.coreVue.mixins.responsiveElement';
  import responsiveWindow from 'kolibri.coreVue.mixins.responsiveWindow';
  import contentRendererMixin from 'kolibri.coreVue.mixins.contentRendererMixin';
<<<<<<< HEAD

=======
  import { getContentLangDir } from 'kolibri.utils.i18n';
>>>>>>> 3a235688
  import iFrameView from './SandboxIFrameView';
  import LoadingScreen from './LoadingScreen';
  import LoadingError from './LoadingError';
  import TopBar from './TopBar';
  import TableOfContentsSideBar from './TableOfContentsSideBar.vue';
  import SettingsSideBar from './SettingsSideBar';
  import SearchSideBar from './SearchSideBar';
  import BottomBar from './BottomBar';
  import PreviousButton from './PreviousButton';
  import NextButton from './NextButton';
  import TocButton from './TocButton';
  import SettingsButton from './SettingsButton';
  import SearchButton from './SearchButton';

  import { THEMES, darkThemeNames } from './EpubConstants';

  const FONT_SIZE_MIN = 8;
  const FONT_SIZE_MAX = 32;
  const FONT_SIZE_STEP = 4;

  const SIDE_BARS = {
    TOC: 'TOC',
    SEARCH: 'SEARCH',
    SETTINGS: 'SETTINGS',
  };

  const LOCATIONS_INTERVAL = 1000;

  const EPUB_RENDERER_SETTINGS_KEY = 'kolibriEpubRendererSettings';

  export default {
    name: 'EpubRendererIndex',
    components: {
      CoreFullscreen,
      TopBar,
      TableOfContentsSideBar,
      SettingsSideBar,
      SearchSideBar,
      LoadingScreen,
      BottomBar,
      PreviousButton,
      NextButton,
      FocusLock,
      TocButton,
      SettingsButton,
      SearchButton,
      LoadingError,
    },
    mixins: [responsiveWindow, responsiveElement, contentRendererMixin, themeMixin],
    data() {
      return {
        book: null,
        rendition: null,
        toc: [],
        locations: [],
        loaded: false,
        errorLoading: false,
        sideBarOpen: null,
        theme: THEMES.WHITE,
        fontSize: null,
        isInFullscreen: false,
        markInstance: null,
        currentSection: null,
        searchQuery: null,
        sliderValue: 0,
        scrolled: false,
        currentLocation: null,
        updateContentStateInterval: null,
      };
    },
    computed: {
      ...mapGetters(['sessionTimeSpent']),
      isAtStart() {
        return get(this.rendition, 'location.atStart', false);
      },
      isAtEnd() {
        return get(this.rendition, 'location.atEnd', false);
      },
      savedLocation() {
        if (this.extraFields && this.extraFields.contentState) {
          return this.extraFields.contentState.savedLocation;
        }
        return null;
      },
      epubURL() {
        return this.defaultFile.storage_url;
      },
      backgroundColor() {
        return this.theme.backgroundColor;
      },
      textColor() {
        return this.theme.textColor;
      },
      themeStyle() {
        const colorStyle = {
          'background-color': `${this.backgroundColor}!important`,
          color: `${this.textColor}!important`,
        };
        const alignmentStyle = {
          'text-align': `${this.isRtl ? 'right' : 'left'}!important`,
        };
        const fontSizeStyle = this.fontSize ? { 'font-size': `${this.fontSize}!important` } : {};

        const lineHeightStyle = {
          'line-height': `1.4em!important`,
        };

        // In scrolled mode, display flex helps body size to it's content
        // In paged column mode, clear margins on <html> to avoid issues with rendering
        const htmlStyle = this.scrolled ? { display: 'flex' } : { margin: '0!important' };

        // Width style overrides the pixel width added by epub.js, and in conjunction with flex
        // above, helps SandboxIFrameView size containers according to true content width.
        // Padding override kills an arbitrary `padding:0 (width / 12)px` set by epub.js
        const bodyScrolledStyle = this.scrolled
          ? { width: 'auto!important', padding: '20px!important' }
          : {};

        return {
          html: { ...colorStyle, ...alignmentStyle, ...fontSizeStyle, ...htmlStyle },
          body: { ...colorStyle, ...alignmentStyle, ...fontSizeStyle, ...bodyScrolledStyle },
          p: { ...colorStyle, ...alignmentStyle, ...lineHeightStyle },
          h1: { ...colorStyle },
          h2: { ...colorStyle },
          h3: { ...colorStyle },
          h4: { ...colorStyle },
          h5: { ...colorStyle },
          'p:first-of-type::first-letter': { ...colorStyle },
          // help media not overflow their columns
          video: { 'max-width': '100%' },
          img: { 'max-width': '100%' },
        };
      },
      tocSideBarIsOpen() {
        return this.sideBarOpen === SIDE_BARS.TOC;
      },
      settingsSideBarIsOpen() {
        return this.sideBarOpen === SIDE_BARS.SETTINGS;
      },
      searchSideBarIsOpen() {
        return this.sideBarOpen === SIDE_BARS.SEARCH;
      },
      epubRendererStyle() {
        return {
          backgroundColor: this.$themeTokens.surface,
          borderColor: this.$themeColors.palette.grey.v_300,
        };
      },
      navigationButtonColor() {
        return darkThemeNames.some(themeName => isEqual(this.theme.name, themeName))
          ? 'white'
          : 'black';
      },
      bottomBarHeading() {
        if (this.currentSection) {
          return this.currentSection.label.trim();
        }
        return '';
      },
      sliderStep() {
        if (this.locations.length > 0) {
          return Math.floor(Math.min(Math.max(100 / this.locations.length, 0.1), 100));
        }
        return 1;
      },
      decreaseFontSizeDisabled() {
        return this.fontSize === `${FONT_SIZE_MIN}px`;
      },
      increaseFontSizeDisabled() {
        return this.fontSize === `${FONT_SIZE_MAX}px`;
      },
      expectedTimeToRead() {
        const WORDS_PER_MINUTE = 300;
        const CHARS_PER_WORD = 10;
        const numberOfWords = (this.locations.length * LOCATIONS_INTERVAL) / CHARS_PER_WORD;
        const seconds = (numberOfWords * 60) / WORDS_PER_MINUTE;
        return seconds;
      },
    },
    watch: {
      sideBarOpen(newSideBar, oldSideBar) {
        this.$nextTick().then(() => {
          if (oldSideBar === SIDE_BARS.SEARCH) {
            this.clearMarks();
          }
          if (!newSideBar) {
            switch (oldSideBar) {
              case SIDE_BARS.TOC:
                this.$refs.topBar.focusOnTocButton();
                break;
              case SIDE_BARS.SETTINGS:
                this.$refs.topBar.focusOnSettingsButton();
                break;
              case SIDE_BARS.SEARCH:
                this.$refs.topBar.focusOnSearchButton();
                break;
              default:
                break;
            }
          }
          if (newSideBar === SIDE_BARS.SEARCH) {
            this.$refs.searchSideBar.focusOnInput();
            if (this.searchQuery) {
              this.clearMarks().then(this.createMarks(this.searchQuery));
            }
          }
        });
      },
    },
    created() {
      // Try to load the appropriate directional CSS for the particular content
      this.cssPromise = this.$options.contentModule.loadDirectionalCSS(this.contentDirection);
    },
    beforeMount() {
      global.ePub = Epub;
      this.book = new Epub(this.epubURL);

      const { theme = this.theme, fontSize = this.fontSize } =
        Lockr.get(EPUB_RENDERER_SETTINGS_KEY) || {};
      this.theme = theme;
      this.fontSize = fontSize;
    },
    mounted() {
      Promise.all([this.cssPromise, this.book.ready]).then(() => {
        if (this.book.navigation) {
          this.toc = this.book.navigation.toc;
        }

        this.rendition = this.book.renderTo(this.$refs.epubjsContainer, {
          view: iFrameView,
          resizeOnOrientationChange: false,
          spread: 'auto',
          minSpreadWidth: 600,
        });

        this.rendition
          .display(this.savedLocation || undefined)
          .then(() => {
            const hasTables = this.rendition.getContents().reduce((hasTable, contents) => {
              return hasTable || contents.document.getElementsByTagName('table').length > 0;
            }, false);

            // Tables have issues rendering, so switch from paginated flow to scrolled
            if (hasTables) {
              this.scrolled = true;
              this.rendition.flow('scrolled');
              this.rendition.clear();
              // Re-renders and targets this.savedLocation (if set)
              return this.rendition.display(this.savedLocation || undefined);
            }

            // For paginated, update settings
            const bounds = this.$refs.epubjsContainer.getBoundingClientRect();
            Object.assign(this.rendition.manager.stage.settings, {
              width: bounds.width,
              height: bounds.height,
            });

            const resize = new Promise((resolve, reject) => {
              this.rendition.once(EVENTS.RENDITION.DISPLAYED, resolve);
              this.rendition.once(EVENTS.RENDITION.DISPLAY_ERROR, reject);
            });

            return this.rendition.q
              .enqueue(() => this.rendition.resize())
              .then(() => resize)
              .then(
                () => {},
                () => {
                  // In IE 11, EVENTS.RENDITION.DISPLAY_ERROR occurs when calling .resize(),
                  // so we'll try to redisplay, and if that's successful remove `errorLoading`
                  return this.rendition.display(this.savedLocation || undefined);
                }
              )
              .then(() => {
                this.errorLoading = false;
              });
          })
          .then(
            () => {
              this.handleReadyRendition();
            },
            () => {
              this.errorLoading = true;
            }
          );

        this.rendition.on(EVENTS.RENDITION.DISPLAY_ERROR, () => {
          this.errorLoading = true;
        });
      });
      this.book.on(EVENTS.BOOK.OPEN_FAILED, () => {
        this.errorLoading = true;
      });
    },
    beforeDestroy() {
      this.updateContentState();
      this.updateProgress();
      this.$emit('stopTracking');
      window.removeEventListener('mousedown', this.handleMouseDown, { passive: true });
      clearInterval(this.updateContentStateInterval);
    },
    destroyed() {
      delete global.ePub;
    },
    methods: {
      updateProgress() {
        if (this.locations.length > 0) {
          this.$emit('updateProgress', this.sessionTimeSpent / this.expectedTimeToRead);
        }
      },
      handleReadyRendition() {
        this.updateRenditionTheme(this.themeStyle);

        this.rendition.on(EVENTS.RENDITION.RELOCATED, location => this.relocatedHandler(location));
        this.rendition.on('keyup', this.handleKeyUps);
        this.rendition.on('click', () => this.closeSideBar());

        window.addEventListener('mousedown', this.handleMouseDown, { passive: true });

        this.loaded = true;

        this.book.locations.generate(LOCATIONS_INTERVAL).then(locations => {
          this.locations = locations;
          this.$emit('startTracking');
          this.updateContentStateInterval = setInterval(this.updateProgress, 30000);

          // Update current location, .currentLocation() can return Promise or value
          Promise.resolve()
            .then(() => this.rendition.currentLocation())
            .then(currentLocation => {
              if (currentLocation && currentLocation.start) {
                this.relocatedHandler(currentLocation);
              }
            });
        });
      },
      updateRenditionTheme(newTheme) {
        const themeName = JSON.stringify(newTheme);
        this.rendition.themes.register(themeName, newTheme);
        this.rendition.themes.select(themeName);
      },
      getIFrameView() {
        return this.rendition
          .views()
          .displayed()
          .filter(view => view instanceof iFrameView)
          .shift();
      },
      handleKeyUps(event) {
        const focus = () => {
          const view = this.getIFrameView();
          if (view) {
            view.focus();
          }
        };

        switch (event.which) {
          case 37:
            this.goToPreviousPage().then(focus);
            break;
          case 39:
            this.goToNextPage().then(focus);
            break;
        }
      },
      handleMouseDown(event) {
        // This check is necessary because event listeners don't seem to be removed on beforeDestroy
        if (this.$refs.epubRenderer) {
          let closeSideBar = false;
          if (this.tocSideBarIsOpen) {
            closeSideBar = !this.$refs.tocSideBar.$el.contains(event.target);
          } else if (this.settingsSideBarIsOpen) {
            closeSideBar = !this.$refs.settingsSideBar.$el.contains(event.target);
          } else if (this.searchSideBarIsOpen) {
            closeSideBar = !this.$refs.searchSideBar.$el.contains(event.target);
          }
          if (closeSideBar) {
            this.closeSideBar();
          }
        }
      },
      closeSideBar() {
        this.sideBarOpen = null;
      },
      goToNextPage() {
        return this.rendition.next();
      },
      goToPreviousPage() {
        return this.rendition.prev();
      },
      jumpToLocation(locationToJumpTo) {
        return this.rendition.display(locationToJumpTo);
      },
      toggleMenu(sideBarName) {
        if (this.sideBarOpen === sideBarName) {
          this.closeSideBar();
        } else {
          this.sideBarOpen = sideBarName;
        }
      },
      handleTocToggle() {
        this.toggleMenu(SIDE_BARS.TOC);
      },
      handleSearchToggle() {
        this.toggleMenu(SIDE_BARS.SEARCH);
      },
      handleSettingToggle() {
        this.toggleMenu(SIDE_BARS.SETTINGS);
      },
      handleTocNavigation(item) {
        this.jumpToLocation(item.href)
          .then(() => {
            this.closeSideBar();
          })
          .catch(() => {
            this.jumpToLocation(`xhtml/${item.href}`).then(() => {
              this.closeSideBar();
            });
          });
      },
      getCurrentFontSize() {
        const view = this.getIFrameView();

        // Use epub Contents class which will get computed font-size
        return view ? view.getContents().css('font-size', null) : null;
      },
      handleChangeFontSize(difference) {
        const fontSizeNumericValue = parseFloat(this.getCurrentFontSize());
        const newFontSizeNumericValue = clamp(
          fontSizeNumericValue + difference * FONT_SIZE_STEP,
          FONT_SIZE_MIN,
          FONT_SIZE_MAX
        );
        this.setFontSize(`${newFontSizeNumericValue}px`);
      },
      expandIFrameView() {
        const view = this.getIFrameView();

        if (view) {
          // TODO: Figure out how to get this trigger the iframe containers to resize
        }
      },
      setTheme(theme) {
        this.theme = theme;
        this.persistSettings({ theme });
        this.updateRenditionTheme(this.themeStyle);
      },
      setFontSize(fontSize) {
        this.fontSize = fontSize;
        this.persistSettings({ fontSize });
        this.updateRenditionTheme(this.themeStyle);

        if (this.scrolled) {
          this.expandIFrameView();
        }
      },
      persistSettings(settings) {
        const saved = Lockr.get(EPUB_RENDERER_SETTINGS_KEY);
        Lockr.set(EPUB_RENDERER_SETTINGS_KEY, {
          ...saved,
          ...settings,
        });
      },
      handleNewSearchQuery(searchQuery) {
        this.searchQuery = searchQuery;
        this.clearMarks().then(this.createMarks(searchQuery));
      },
      handleNavigateToSearchResult(searchResult) {
        this.clearMarks()
          .then(() => this.jumpToLocation(searchResult.cfi))
          .then(() => this.createMarks(this.searchQuery));
      },
      clearMarks() {
        return new Promise(resolve => {
          if (this.markInstance) {
            this.markInstance.unmark({
              done: () => {
                this.markInstance = null;
                resolve();
              },
            });
          } else {
            resolve();
          }
        });
      },
      createMarks(searchQuery) {
        const view = this.getIFrameView();
        if (!view) {
          return Promise.resolve();
        }

        return new Promise(resolve => {
          const root = view.getContents().root();
          this.markInstance = new Mark(root.getElementsByTagName('body').item(0));
          this.markInstance.mark(searchQuery, {
            separateWordSearch: false,
            done: () => resolve(),
          });
        });
      },
      flattenToc(toc) {
        return [].concat(...toc.map(section => [section, ...this.flattenToc(section.subitems)]));
      },
      getCurrentSection(currentLocationStart) {
        let currentSection;
        if (currentLocationStart) {
          const flatToc = this.flattenToc(this.toc);
          const currentLocationHref = this.book.canonical(currentLocationStart.href);
          currentSection = flatToc.find(
            item => this.book.canonical(item.href) === currentLocationHref
          );
        }
        return currentSection;
      },
      updateCurrentSection(currentLocationStart) {
        this.currentSection = this.getCurrentSection(currentLocationStart);
      },
      relocatedHandler(location) {
        this.sliderValue = location.start.percentage * 100;
        this.updateCurrentSection(location.start);
        this.currentLocation = location.start.cfi;
        this.updateContentState();
      },
      handleSliderChanged(newSliderValue) {
        const indexOfLocationToJumpTo = Math.floor(
          (this.locations.length - 1) * (newSliderValue / 100)
        );
        const locationToJumpTo = this.locations[indexOfLocationToJumpTo];
        this.jumpToLocation(locationToJumpTo);
      },
      updateContentState() {
        let contentState;
        if (this.extraFields) {
          contentState = {
            ...this.extraFields.contentState,
            savedLocation: this.currentLocation || this.savedLocation,
          };
        } else {
          contentState = { savedLocation: this.currentLocation || this.savedLocation };
        }
        this.$emit('updateContentState', contentState);
      },
    },
  };

</script>


<style lang="scss" scoped>

  @import '~kolibri.styles.definitions';
  @import './EpubStyles';

  $top-bar-height: 36px;
  $bottom-bar-height: 54px;
  $navigation-button-small: 36px;
  $navigation-button-normal: 52px;

  .epub-renderer {
    position: relative;
    max-height: 100%;
    padding-top: calc(100% * 8.5 / 11);
    overflow: hidden;
    font-size: smaller;
    border: solid 1px;
    border-radius: $radius;
  }

  .epub-renderer.small {
    padding-top: calc(100% * 11 / 8.5);
  }

  .epub-renderer:fullscreen,
  .epub-renderer.small:fullscreen {
    padding-top: 0;
  }

  .epub-renderer-content {
    position: absolute;
    top: 0;
    right: 0;
    bottom: 0;
    left: 0;
  }

  .top-bar-component {
    position: absolute;
    top: 0;
    right: 0;
    left: 0;
    height: $top-bar-height;
  }

  .side-bar {
    position: absolute;
    top: $top-bar-height;
    bottom: $bottom-bar-height;
  }

  .side-bar-left {
    left: 0;
  }

  .side-bar-right {
    right: 0;
  }

  .toc-button,
  .settings-button,
  .search-button {
    position: absolute;
    top: 0;
    z-index: 2;
  }
  .settings-button {
    right: 72px;
  }

  .search-button {
    right: 36px;
  }

  .bottom-bar {
    position: absolute;
    right: 0;
    bottom: 0;
    left: 0;
  }

  .d-t {
    @include d-t;
  }

  .d-t-r {
    @include d-t-r;
  }

  .d-t-c {
    @include d-t-c;
  }

  .navigation-and-epubjs {
    position: absolute;
    top: $top-bar-height;
    right: 0;
    bottom: $bottom-bar-height;
    left: 0;
    max-height: calc(100vh - #{$top-bar-height + $bottom-bar-height});
    white-space: nowrap;
  }

  .epubjs-navigation {
    width: $navigation-button-normal;
  }

  .epubjs-parent {
    position: relative;
    width: calc(100% - (#{$navigation-button-normal} * 2));
  }

  /deep/ .epub-container {
    position: absolute !important;
    top: 0;
    right: 0;
    bottom: 0;
    left: 0;
  }

  .epub-renderer.small .epubjs-navigation {
    width: $navigation-button-small;
  }

  .epub-renderer.small .epubjs-parent {
    width: calc(100% - (#{$navigation-button-small} * 2));
  }

  .epub-renderer.scrolled {
    .epubjs-navigation {
      display: none;
    }

    .epubjs-parent {
      width: 100%;
    }

    /deep/ .epub-container .epub-view {
      min-width: 100%;
    }
  }

  .column {
    position: relative;
    display: inline-block;
    height: 100%;
    overflow: hidden;
    text-align: center;
    white-space: normal;
    vertical-align: top;
  }

</style><|MERGE_RESOLUTION|>--- conflicted
+++ resolved
@@ -102,13 +102,8 @@
           <PreviousButton
             v-show="!isAtStart"
             :color="navigationButtonColor"
-<<<<<<< HEAD
-            :style="backgroundColorStyle"
             :isRtl="contentIsRtl"
-=======
             :style="{backgroundColor}"
-            :isRtl="isRtl"
->>>>>>> 3a235688
             @goToPreviousPage="goToPreviousPage"
           />
         </div>
@@ -124,13 +119,8 @@
           <NextButton
             v-show="!isAtEnd"
             :color="navigationButtonColor"
-<<<<<<< HEAD
-            :style="backgroundColorStyle"
             :isRtl="contentIsRtl"
-=======
             :style="{backgroundColor}"
-            :isRtl="isRtl"
->>>>>>> 3a235688
             @goToNextPage="goToNextPage"
           />
         </div>
@@ -166,11 +156,6 @@
   import responsiveElement from 'kolibri.coreVue.mixins.responsiveElement';
   import responsiveWindow from 'kolibri.coreVue.mixins.responsiveWindow';
   import contentRendererMixin from 'kolibri.coreVue.mixins.contentRendererMixin';
-<<<<<<< HEAD
-
-=======
-  import { getContentLangDir } from 'kolibri.utils.i18n';
->>>>>>> 3a235688
   import iFrameView from './SandboxIFrameView';
   import LoadingScreen from './LoadingScreen';
   import LoadingError from './LoadingError';
