<template>

  <div class="setup">
    <div class="wrapper" role="main">
      <img class="logo" src="./icons/logo-min.png" alt="Kolibri logo">


      <form @submit.prevent="submitSetupForm" class="container">
        <h1>{{ $tr('formHeader') }}</h1>


        <fieldset :disabled="submitted" class="setup-owner">

          <legend class="title">
            {{ $tr('deviceOwnerSectionHeader') }}
          </legend>
          <p class="description">{{ $tr('deviceOwnerDescription') }}</p>

          <k-textbox
            ref="username"
            :label="$tr('usernameInputLabel')"
            :maxlength="30"
            :autofocus="true"
            :invalid="usernameIsInvalid"
            :invalidText="usernameIsInvalidText"
            @blur="usernameBlurred = true"
            v-model="username"
          />

          <k-textbox
            ref="password"
            type="password"
            :label="$tr('passwordInputLabel')"
            :invalid="passwordIsInvalid"
            :invalidText="passwordIsInvalidText"
            @blur="passwordBlurred = true"
            v-model="password"
          />

          <k-textbox
            ref="confirmedPassword"
            type="password"
            :label="$tr('reEnterPasswordInputLabel')"
            :invalid="confirmedPasswordIsInvalid"
            :invalidText="confirmedPasswordIsInvalidText"
            @blur="confirmedPasswordBlurred = true"
            v-model="confirmedPassword"
          />

        </fieldset>
        <fieldset :disabled="submitted" class="setup-facility">

          <legend class="title">
            {{ $tr('facilitySectionHeader') }}
          </legend>
          <p class="description">{{ $tr('facilityDescription') }}</p>

          <k-textbox
            ref="facility"
            :label="$tr('facilityInputLabel')"
            :maxlength="100"
            :invalid="facilityIsInvalid"
            :invalidText="facilityIsInvalidText"
            @blur="facilityBlurred = true"
            v-model="facility"
          />
        </fieldset>


        <div class="setup-submission">
          <ui-alert
            class="setup-submission-alert"
            type="info"
            :dismissible="false"
            :remove-icon="true"
            v-if="submitted">
            {{ $tr('setupProgressFeedback') }}
          </ui-alert>

          <k-button :disabled="submitted" :primary="true" :text="$tr('formSubmissionButton')" type="submit"/>
        </div>
      </form>

    </div>
  </div>

</template>


<script>

  import { provisionDevice } from '../state/actions';
  import store from '../state/store';
  import kTextbox from 'kolibri.coreVue.components.kTextbox';
  import kButton from 'kolibri.coreVue.components.kButton';
  import uiAlert from 'keen-ui/src/UiAlert';
  import { facilityPresetChoices } from '../state/constants';
<<<<<<< HEAD
=======
  import { validateUsername } from 'kolibri.utils.validators';

>>>>>>> f10c4401
  export default {
    name: 'setupWizard',
    $trs: {
      formHeader: 'Create device owner and facility',
      deviceOwnerSectionHeader: 'Device Owner',
      facilitySectionHeader: 'Facility',
      usernameInputLabel: 'Username',
      passwordInputLabel: 'Password',
      reEnterPasswordInputLabel: 'Re-enter password',
      facilityInputLabel: 'Facility name',
      deviceOwnerDescription:
        'To use Kolibri, you first need to create a Device Owner. This account will be used to configure high-level settings for this installation, and create other administrator accounts',
      facilityDescription:
        'You also need to create a Facility. This represents your school, training center, or other installation location',
      formSubmissionButton: 'Create and get started',
      usernameFieldEmptyErrorMessage: 'Username cannot be empty',
      usernameCharacterErrorMessage: 'Username can only contain letters, numbers, and underscores',
      passwordFieldEmptyErrorMessage: 'Password cannot be empty',
      passwordsMismatchErrorMessage: 'Passwords do not match',
      facilityFieldEmptyErrorMessage: 'Facility cannot be empty',
      setupProgressFeedback: 'Setting up your device...',
    },
    components: {
      kTextbox,
      kButton,
      uiAlert,
    },
    data() {
      return {
        username: '',
        password: '',
        confirmedPassword: '',
        facility: '',
<<<<<<< HEAD
        facilityError: null,
        globalError: null,
        preset: facilityPresetChoices[0],
=======
        preset: facilityPresetChoices[0],
        usernameBlurred: false,
        passwordBlurred: false,
        confirmedPasswordBlurred: false,
        facilityBlurred: false,
        formSubmitted: false,
>>>>>>> f10c4401
      };
    },
    computed: {
      usernameIsInvalidText() {
        if (this.usernameBlurred || this.formSubmitted) {
          if (this.username === '') {
            return this.$tr('usernameFieldEmptyErrorMessage');
          }
          if (!validateUsername(this.username)) {
            return this.$tr('usernameCharacterErrorMessage');
          }
        }
        return '';
      },
      usernameIsInvalid() {
        return !!this.usernameIsInvalidText;
      },
      passwordIsInvalidText() {
        if (this.passwordBlurred || this.formSubmitted) {
          if (this.password === '') {
            return this.$tr('passwordFieldEmptyErrorMessage');
          }
        }
        return '';
      },
      passwordIsInvalid() {
        return !!this.passwordIsInvalidText;
      },
      confirmedPasswordIsInvalidText() {
        if (this.confirmedPasswordBlurred || this.formSubmitted) {
          if (this.confirmedPassword === '') {
            return this.$tr('passwordFieldEmptyErrorMessage');
          }
          if (this.confirmedPassword !== this.password) {
            return this.$tr('passwordsMismatchErrorMessage');
          }
        }
        return '';
      },
      confirmedPasswordIsInvalid() {
        return !!this.confirmedPasswordIsInvalidText;
      },
      facilityIsInvalidText() {
        if (this.facilityBlurred || this.formSubmitted) {
          if (this.facility === '') {
            return this.$tr('facilityFieldEmptyErrorMessage');
          }
        }
        return '';
      },
<<<<<<< HEAD
      presetValidityCheck() {
        facilityPresetChoices.includes(this.preset);
      },
      allFieldsPopulated() {
        return (
          this.passwordFieldsPopulated && this.usernameFieldPopulated && this.facilityFieldPopulated
        );
=======
      facilityIsInvalid() {
        return !!this.facilityIsInvalidText;
>>>>>>> f10c4401
      },
      formIsValid() {
        return (
          !this.usernameIsInvalid &&
          !this.passwordIsInvalid &&
          !this.confirmedPasswordIsInvalid &&
          !this.facilityIsInvalid
        );
      },
    },
    methods: {
      submitSetupForm() {
        this.formSubmitted = true;

<<<<<<< HEAD
        if (this.canSubmit) {
=======
        if (this.formIsValid) {
>>>>>>> f10c4401
          const superuser = {
            password: this.password,
            username: this.username,
          };
          const facility = { name: this.facility };
          // TODO (rtibbles - paging DXCanas): Actually set these!
          const languageCode = 'en';
          const preset = 'nonformal';
          this.provisionDevice(superuser, facility, preset, languageCode);
        } else {
          this.focusOnInvalidField();
        }
      },
      focusOnInvalidField() {
        if (this.usernameIsInvalid) {
          this.$refs.username.focus();
        } else if (this.passwordIsInvalid) {
          this.$refs.password.focus();
        } else if (this.confirmedPasswordIsInvalid) {
          this.$refs.confirmedPassword.focus();
        } else if (this.facilityIsInvalid) {
          this.$refs.facility.focus();
        }
      },
    },
    vuex: {
      actions: {
        provisionDevice,
      },
      getters: {
        submitted: state => state.pageState.submitted,
      },
    },
    store,
  };

</script>


<style lang="stylus" scoped>

  @require '~kolibri.styles.definitions'

  .setup
    position: absolute
    overflow-y: scroll
    width: 100%
    height: 100%

    &-owner, &-facility
      // fighting pureCSS
      border: none
      margin: 0
      padding: 0

    &-submission
      margin-top: 16px
      text-align: center

  .wrapper
    position: absolute
    max-height: 100%
    top: 50%
    left: 50%
    transform: translate(-50%, -50%)
  .container
    background: #fff
    width: 100%
    max-width: 430px
    min-width: 320px
    border-radius: $radius
    margin: 0 auto
    padding: 20px 30px
  h1
    font-size: 18px
  .title
    font-size: 14px
    font-weight: bold
  .description
    font-size: 12px
    color: $core-text-annotation
  .logo
    height: 40%
    width: 40%
    max-height: 160px
    min-height: 100px
    max-width: 160px
    min-width: 100px
    display: block
    margin-left: auto
    margin-right: auto

</style><|MERGE_RESOLUTION|>--- conflicted
+++ resolved
@@ -95,11 +95,8 @@
   import kButton from 'kolibri.coreVue.components.kButton';
   import uiAlert from 'keen-ui/src/UiAlert';
   import { facilityPresetChoices } from '../state/constants';
-<<<<<<< HEAD
-=======
   import { validateUsername } from 'kolibri.utils.validators';
 
->>>>>>> f10c4401
   export default {
     name: 'setupWizard',
     $trs: {
@@ -133,18 +130,12 @@
         password: '',
         confirmedPassword: '',
         facility: '',
-<<<<<<< HEAD
-        facilityError: null,
-        globalError: null,
-        preset: facilityPresetChoices[0],
-=======
         preset: facilityPresetChoices[0],
         usernameBlurred: false,
         passwordBlurred: false,
         confirmedPasswordBlurred: false,
         facilityBlurred: false,
         formSubmitted: false,
->>>>>>> f10c4401
       };
     },
     computed: {
@@ -195,18 +186,8 @@
         }
         return '';
       },
-<<<<<<< HEAD
-      presetValidityCheck() {
-        facilityPresetChoices.includes(this.preset);
-      },
-      allFieldsPopulated() {
-        return (
-          this.passwordFieldsPopulated && this.usernameFieldPopulated && this.facilityFieldPopulated
-        );
-=======
       facilityIsInvalid() {
         return !!this.facilityIsInvalidText;
->>>>>>> f10c4401
       },
       formIsValid() {
         return (
@@ -221,11 +202,7 @@
       submitSetupForm() {
         this.formSubmitted = true;
 
-<<<<<<< HEAD
-        if (this.canSubmit) {
-=======
         if (this.formIsValid) {
->>>>>>> f10c4401
           const superuser = {
             password: this.password,
             username: this.username,
