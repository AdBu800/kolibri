--- conflicted
+++ resolved
@@ -284,16 +284,10 @@
     const { selectedDrive } = store.state.manageContent.wizard;
     fetchArgs.importing_from_drive_id = selectedDrive.id;
   }
-<<<<<<< HEAD
-=======
-  if (store.getters['manageContent/wizard/inExportMode']) {
-    fetchArgs.for_export = 'true';
-  }
   if (store.getters['manageContent/wizard/inPeerImportMode']) {
     const { selectedPeer } = store.state.manageContent.wizard;
     fetchArgs.importing_from_peer_id = selectedPeer.id;
   }
->>>>>>> d179a010
   store.commit('CORE_SET_PAGE_LOADING', true);
   return ContentNodeGranularResource.fetchModel({
     id: topic.id,
