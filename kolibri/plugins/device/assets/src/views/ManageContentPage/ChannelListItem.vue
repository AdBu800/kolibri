<template>

  <div
    class="channel-list-item"
    :class="{'channel-list-item-sm': windowIsSmall}"
    :style="[verticalPadding, { borderTop: `1px solid ${$themePalette.grey.v_200}` } ]"
  >
    <ChannelDetailPanel
      :channel="channel"
      :versionNumber="versionNumber"
    >
      <template v-slot:belowname>
        <UiIcon v-if="isPrivateChannel" class="icon">
          <mat-svg name="lock_open" category="action" />
        </UiIcon>
      </template>

      <template v-slot:abovedescription>
        <div v-if="inImportMode && onDevice" class="on-device">
          <UiIcon class="icon">
            <mat-svg
              category="action"
              name="check_circle"
              :style="{ fill: $themeTokens.success }"
            />
          </UiIcon>
          <span class="on-device-text">{{ $tr('onYourDevice') }}</span>
        </div>
      </template>

<<<<<<< HEAD
      <template v-slot:belowdescription>
        <CoachContentLabel
          :value="channel.num_coach_contents"
          :isTopic="true"
        />
      </template>
    </ChannelDetailPanel>

    <div class="col-2">
      <div v-if="inExportMode || inManageMode" dir="auto" class="spec-ref-resources-size">
        {{ resourcesSizeText }}
      </div>
    </div>
=======
    <template slot="meta">
      <div v-if="inImportMode && onDevice" data-test="on-device">
        <UiIcon class="icon">
          <mat-svg
            category="action"
            name="check_circle"
            :style="{ fill: $themeTokens.success }"
          />
        </UiIcon>
        <span class="on-device-text">{{ $tr('onYourDevice') }}</span>
      </div>
      <div v-if="inExportMode || inManageMode" dir="auto" data-test="resources-size">
        {{ resourcesSizeText }}
      </div>
    </template>

    <template slot="description">
      <p dir="auto" data-test="description">
        {{ channel.description || $tr('defaultDescription') }}
      </p>
      <CoachContentLabel
        :value="channel.num_coach_contents"
        :isTopic="true"
      />
    </template>
>>>>>>> be534de0

    <div class="col-3">
      <KRouterLink
        v-if="inImportMode || inExportMode"
        :text="$tr('selectButton')"
        :disabled="tasksInQueue"
        :to="selectContentLink"
        appearance="raised-button"
      />
      <KDropdownMenu
        v-if="inManageMode"
        :text="coreString('optionsLabel')"
        :disabled="tasksInQueue"
        :options="manageChannelActions"
        @select="handleManageChannelAction($event.value)"
      />
    </div>

  </div>

</template>


<script>

  import { mapGetters } from 'vuex';
  import CoachContentLabel from 'kolibri.coreVue.components.CoachContentLabel';
  import responsiveWindowMixin from 'kolibri.coreVue.mixins.responsiveWindowMixin';
  import UiIcon from 'keen-ui/src/UiIcon';
  import bytesForHumans from 'kolibri.utils.bytesForHumans';
  import commonCoreStrings from 'kolibri.coreVue.mixins.commonCoreStrings';
  import { selectContentPageLink } from './manageContentLinks';
  import ChannelDetailPanel from './ChannelDetailPanel';

  const Modes = {
    IMPORT: 'IMPORT',
    EXPORT: 'EXPORT',
    MANAGE: 'MANAGE',
  };

  const ChannelActions = {
    DELETE_CHANNEL: 'DELETE_CHANNEL',
    IMPORT_MORE_FROM_CHANNEL: 'IMPORT_MORE_FROM_CHANNEL',
  };

  export default {
    name: 'ChannelListItem',
    components: {
      CoachContentLabel,
      ChannelDetailPanel,
      UiIcon,
    },
    mixins: [commonCoreStrings, responsiveWindowMixin],
    props: {
      channel: {
        type: Object,
        required: true,
      },
      mode: {
        type: String, // 'IMPORT' | 'EXPORT' | 'MANAGE'
        required: true,
        validator(val) {
          return Object.keys(Modes).includes(val);
        },
      },
      onDevice: {
        type: Boolean,
        default: false,
      },
    },
    computed: {
      ...mapGetters('manageContent', ['channelIsInstalled', 'activeTaskList']),
      manageChannelActions() {
        return [
          {
            label: this.$tr('importMoreFromChannel'),
            value: ChannelActions.IMPORT_MORE_FROM_CHANNEL,
          },
          {
            label: this.$tr('deleteChannelAction'),
            value: ChannelActions.DELETE_CHANNEL,
          },
        ];
      },
      inImportMode() {
        return this.mode === Modes.IMPORT;
      },
      inExportMode() {
        return this.mode === Modes.EXPORT;
      },
      inManageMode() {
        return this.mode === Modes.MANAGE;
      },
      isPrivateChannel() {
        // This is only defined when entering a remote import workflow,
        // so false !== undefined.
        return this.channel.public === false;
      },
      resourcesSizeText() {
        return bytesForHumans(this.channel.on_device_file_size);
      },
      tasksInQueue() {
        return this.activeTaskList.length > 0;
      },
      versionNumber() {
        const installed = this.channelIsInstalled(this.channel.id);
        if (installed) {
          return installed.version;
        }
        return this.channel.version;
      },
      selectContentLink() {
        return selectContentPageLink({
          addressId: this.$route.query.address_id,
          channelId: this.channel.id,
          driveId: this.$route.query.drive_id,
          forExport: this.$route.query.for_export,
        });
      },
      verticalPadding() {
        return {
          paddingBottom: `${this.windowGutter}px`,
          paddingTop: `${this.windowGutter}px`,
        };
      },
    },
    methods: {
      handleManageChannelAction(action) {
        if (action === ChannelActions.DELETE_CHANNEL) {
          return this.$emit('clickdelete');
        }
        return this.$emit('import_more', { ...this.channel });
      },
    },
    $trs: {
      importMoreFromChannel: 'Import more',
      deleteChannelAction: 'Delete channel',
      onYourDevice: 'On your device',
      selectButton: 'Select',
    },
  };

</script>


<style lang="scss" scoped>

  .channel-list-item {
    display: flex;
    padding: 16px;
  }

  .channel-list-item-sm {
    flex-direction: column;

    .col-3 {
      display: flex;
      flex-direction: column;
      align-items: flex-end;
      margin-top: 16px;
    }

    .col-2 {
      align-self: flex-end;
      order: -1;
      margin-right: 0;
    }

    .on-device {
      font-size: 0.85rem;
    }
  }

  .col-2 {
    min-width: 80px;
    margin-right: 16px;
    text-align: right;
  }

  .col-3 {
    // raises button to align better with other test
    margin-top: -8px;
  }

  .on-device {
    display: flex;
    align-items: center;
    margin: 8px 0;
  }

  .on-device-text {
    margin-left: 8px;
  }

</style><|MERGE_RESOLUTION|>--- conflicted
+++ resolved
@@ -28,7 +28,6 @@
         </div>
       </template>
 
-<<<<<<< HEAD
       <template v-slot:belowdescription>
         <CoachContentLabel
           :value="channel.num_coach_contents"
@@ -42,33 +41,6 @@
         {{ resourcesSizeText }}
       </div>
     </div>
-=======
-    <template slot="meta">
-      <div v-if="inImportMode && onDevice" data-test="on-device">
-        <UiIcon class="icon">
-          <mat-svg
-            category="action"
-            name="check_circle"
-            :style="{ fill: $themeTokens.success }"
-          />
-        </UiIcon>
-        <span class="on-device-text">{{ $tr('onYourDevice') }}</span>
-      </div>
-      <div v-if="inExportMode || inManageMode" dir="auto" data-test="resources-size">
-        {{ resourcesSizeText }}
-      </div>
-    </template>
-
-    <template slot="description">
-      <p dir="auto" data-test="description">
-        {{ channel.description || $tr('defaultDescription') }}
-      </p>
-      <CoachContentLabel
-        :value="channel.num_coach_contents"
-        :isTopic="true"
-      />
-    </template>
->>>>>>> be534de0
 
     <div class="col-3">
       <KRouterLink
