--- conflicted
+++ resolved
@@ -169,31 +169,7 @@
   ],
   resolve: {
     alias: aliases,
-<<<<<<< HEAD
-    extensions: [".js", ".vue"],
-=======
-    extensions: ["", ".styl", ".vue", ".js"],
-  },
-  eslint: {
-    failOnError: true
-  },
-  htmlhint: {
-    failOnError: true,
-    emitAs: "error"
-  },
-  vue: {
-    loaders: {
-      js: 'buble-loader',
-      stylus: 'vue-style-loader!css-loader?sourceMap!postcss-loader!stylus-loader',
-      html: 'vue-loader/lib/template-compiler!svg-inline', // inlines SVGs
-    }
-  },
-  stylus: {
-    use: [jeet()]
-  },
-  postcss: function () {
-    return [autoprefixer];
->>>>>>> 7f1359df
+    extensions: [".js", ".vue", ".styl"],
   },
   node: {
     __filename: true
