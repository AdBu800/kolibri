@echo off
rem To sign the Windows installer, set the `SIGN_WINDOWS_INSTALLER=true` environment variable.
rem This will download the Kolibri Windows installer artifact at the windows-2016 Buildkite agent.
rem After the installer successfully sign it will upload the installer at the Sign Windows Installer pipeline artifact.

IF NOT "%SIGN_WINDOWS_INSTALLER%" == "true" (GOTO DONT_SIGN)

set current_path=%cd%
<<<<<<< HEAD
buildkite-agent.exe artifact download "installer/*.exe" . --step "Build kolibri windows installer" --build %BUILDKITE_BUILD_ID% --agent-access-token %BUILDKITE_AGENT_ACCESS_TOKEN%
%WINDOWS_SIGN_SCRIPT_PATH% "%current_path%\installer" && cd "%current_path%\installer\" && ren *.exe *.-signed.exe && buildkite-agent.exe artifact upload "*.exe"
=======
buildkite-agent.exe artifact download "dist/*.exe" . --step "Build kolibri windows installer" --build %BUILDKITE_BUILD_ID% --agent-access-token %BUILDKITE_AGENT_ACCESS_TOKEN%
%WINDOWS_SIGN_SCRIPT_PATH% "%current_path%\dist" && cd "%current_path%\installer\" && buildkite-agent.exe artifact upload "*.exe"
>>>>>>> 394cb2c8
GOTO END

:DONT_SIGN
echo Set the SIGN_WINDOWS_INSTALLER=true environment variable to sign the Windows installer.

:END
<|MERGE_RESOLUTION|>--- conflicted
+++ resolved
@@ -1,21 +1,16 @@
-@echo off
-rem To sign the Windows installer, set the `SIGN_WINDOWS_INSTALLER=true` environment variable.
-rem This will download the Kolibri Windows installer artifact at the windows-2016 Buildkite agent.
-rem After the installer successfully sign it will upload the installer at the Sign Windows Installer pipeline artifact.
-
-IF NOT "%SIGN_WINDOWS_INSTALLER%" == "true" (GOTO DONT_SIGN)
-
-set current_path=%cd%
-<<<<<<< HEAD
-buildkite-agent.exe artifact download "installer/*.exe" . --step "Build kolibri windows installer" --build %BUILDKITE_BUILD_ID% --agent-access-token %BUILDKITE_AGENT_ACCESS_TOKEN%
-%WINDOWS_SIGN_SCRIPT_PATH% "%current_path%\installer" && cd "%current_path%\installer\" && ren *.exe *.-signed.exe && buildkite-agent.exe artifact upload "*.exe"
-=======
-buildkite-agent.exe artifact download "dist/*.exe" . --step "Build kolibri windows installer" --build %BUILDKITE_BUILD_ID% --agent-access-token %BUILDKITE_AGENT_ACCESS_TOKEN%
-%WINDOWS_SIGN_SCRIPT_PATH% "%current_path%\dist" && cd "%current_path%\installer\" && buildkite-agent.exe artifact upload "*.exe"
->>>>>>> 394cb2c8
-GOTO END
-
-:DONT_SIGN
-echo Set the SIGN_WINDOWS_INSTALLER=true environment variable to sign the Windows installer.
-
-:END
+@echo off
+rem To sign the Windows installer, set the `SIGN_WINDOWS_INSTALLER=true` environment variable.
+rem This will download the Kolibri Windows installer artifact at the windows-2016 Buildkite agent.
+rem After the installer successfully sign it will upload the installer at the Sign Windows Installer pipeline artifact.
+
+IF NOT "%SIGN_WINDOWS_INSTALLER%" == "true" (GOTO DONT_SIGN)
+
+set current_path=%cd%
+buildkite-agent.exe artifact download "dist/*.exe" . --step "Build kolibri windows installer" --build %BUILDKITE_BUILD_ID% --agent-access-token %BUILDKITE_AGENT_ACCESS_TOKEN%
+%WINDOWS_SIGN_SCRIPT_PATH% "%current_path%\dist" && cd "%current_path%\installer\" && ren *.exe *.-signed.exe && buildkite-agent.exe artifact upload "*.exe"
+GOTO END
+
+:DONT_SIGN
+echo Set the SIGN_WINDOWS_INSTALLER=true environment variable to sign the Windows installer.
+
+:END