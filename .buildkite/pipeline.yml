steps:
  - label: Build Python packages
    command:
     - mkdir -p dist
     - .buildkite/build_whl.sh

  - wait

  - trigger: "kolibri-macos"
    label: ":mac:"
    build:
      message: "${BUILDKITE_MESSAGE}"
      env:
        LE_TRIGGERED_FROM_BUILD_ID: "${BUILDKITE_BUILD_ID}"
        LE_TRIGGERED_FROM_JOB_ID: "${BUILDKITE_JOB_ID}"
        # Determines whether build will be autoblocked or not.
        # Autoblock unless there's a tag associated with the commit. Usually a release.
        LE_KOLIBRI_RELEASE: "${BUILDKITE_TAG:-false}"

  - label: ":android:"
    trigger: "kolibri-android-installer"
    build:
      message: "${BUILDKITE_MESSAGE}"
      env:
        LE_TRIGGERED_FROM_BUILD_ID: "${BUILDKITE_BUILD_ID}"
        LE_TRIGGERED_FROM_JOB_ID: "${BUILDKITE_JOB_ID}"
        LE_KOLIBRI_RELEASE: "${BUILDKITE_TAG:-false}"

  - label: Build Windows installer
    command: .buildkite/build_windows_installer.sh

  - trigger: "kolibri-debian"
    label: ":debian:"
    key: deb-build
    build:
      message: "${BUILDKITE_MESSAGE}"
      env:
        LE_TRIGGERED_FROM_BUILD_ID: "${BUILDKITE_BUILD_ID}"
        LE_TRIGGERED_FROM_JOB_ID: "${BUILDKITE_JOB_ID}"
        # Determines whether build will be autoblocked or not.
        # Autoblock unless there's a tag associated with the commit. Usually a release.
        LE_KOLIBRI_RELEASE: "${BUILDKITE_TAG:-false}"

  - trigger: "kolibri-raspbian-image"
    label: ":raspberry-pi:"
    build:
      message: "${BUILDKITE_MESSAGE}"
      env:
        LE_TRIGGERED_FROM_BUILD_ID: "${BUILDKITE_BUILD_ID}"
        LE_TRIGGERED_FROM_JOB_ID: "${BUILDKITE_JOB_ID}"
        # Determines whether build will be autoblocked or not.
        # Autoblock unless there's a tag associated with the commit. Usually a release.
        LE_KOLIBRI_RELEASE: "${BUILDKITE_TAG:-false}"
    depends_on:
      - deb-build

<<<<<<< HEAD
=======
  - trigger: "kolibri-windows"
    label: ":windows:"
    build:
      message: "${BUILDKITE_MESSAGE}"
      env:
        LE_TRIGGERED_FROM_BUILD_ID: "${BUILDKITE_BUILD_ID}"
        LE_TRIGGERED_FROM_JOB_ID: "${BUILDKITE_JOB_ID}"
        # Determines whether build will be autoblocked or not.
        # Autoblock unless there's a tag associated with the commit. Usually a release.
        LE_KOLIBRI_RELEASE: "${BUILDKITE_TAG:-false}"

>>>>>>> 47cf02d1
  - wait

  - label: Upload Release Artifacts
    command: .buildkite/setup_and_upload_artifact.sh
    agents:
        vader=true
    if: build.tag != null

  - block: "Create integration testing worksheet?"
  - label: Create integration testing
    command: .buildkite/build_worksheet.sh<|MERGE_RESOLUTION|>--- conflicted
+++ resolved
@@ -26,12 +26,20 @@
         LE_TRIGGERED_FROM_JOB_ID: "${BUILDKITE_JOB_ID}"
         LE_KOLIBRI_RELEASE: "${BUILDKITE_TAG:-false}"
 
-  - label: Build Windows installer
-    command: .buildkite/build_windows_installer.sh
-
   - trigger: "kolibri-debian"
     label: ":debian:"
     key: deb-build
+    build:
+      message: "${BUILDKITE_MESSAGE}"
+      env:
+        LE_TRIGGERED_FROM_BUILD_ID: "${BUILDKITE_BUILD_ID}"
+        LE_TRIGGERED_FROM_JOB_ID: "${BUILDKITE_JOB_ID}"
+        # Determines whether build will be autoblocked or not.
+        # Autoblock unless there's a tag associated with the commit. Usually a release.
+        LE_KOLIBRI_RELEASE: "${BUILDKITE_TAG:-false}"
+
+  - trigger: "kolibri-windows"
+    label: ":windows:"
     build:
       message: "${BUILDKITE_MESSAGE}"
       env:
@@ -54,20 +62,6 @@
     depends_on:
       - deb-build
 
-<<<<<<< HEAD
-=======
-  - trigger: "kolibri-windows"
-    label: ":windows:"
-    build:
-      message: "${BUILDKITE_MESSAGE}"
-      env:
-        LE_TRIGGERED_FROM_BUILD_ID: "${BUILDKITE_BUILD_ID}"
-        LE_TRIGGERED_FROM_JOB_ID: "${BUILDKITE_JOB_ID}"
-        # Determines whether build will be autoblocked or not.
-        # Autoblock unless there's a tag associated with the commit. Usually a release.
-        LE_KOLIBRI_RELEASE: "${BUILDKITE_TAG:-false}"
-
->>>>>>> 47cf02d1
   - wait
 
   - label: Upload Release Artifacts
