--- conflicted
+++ resolved
@@ -22,18 +22,10 @@
 
   - wait
 
-<<<<<<< HEAD
-  - label: Cleaning up
-    command: make docker-clean
-
-  - wait
-
   - block: "Create integration testing worksheet?"
   - label: Create integration testing
     command: .buildkite/build_worksheet.sh
 
-=======
->>>>>>> 0895b3f1
   - block: "Test .debs?"
   - label: Test on Trusty, Xenial, Bionic
     command:
