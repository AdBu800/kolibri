steps:
  - label: Build Python packages
    command:
     - mkdir -p dist
     - .buildkite/build_whl.sh

  - wait

  - trigger: "kolibri-macos"
    label: ":mac:"
    build:
      message: "${BUILDKITE_MESSAGE}"
      env:
        LE_TRIGGERED_FROM_BUILD_ID: "${BUILDKITE_BUILD_ID}"
        LE_TRIGGERED_FROM_JOB_ID: "${BUILDKITE_JOB_ID}"
        # Determines whether build will be autoblocked or not.
        # Autoblock unless there's a tag associated with the commit. Usually a release.
        LE_KOLIBRI_RELEASE: "${BUILDKITE_TAG:-false}"

<<<<<<< HEAD
  - label: ":android:"
    trigger: "kolibri-android-installer"
    build:
      message: "${BUILDKITE_MESSAGE}"
      env:
        LE_TRIGGERED_FROM_BUILD_ID: "${BUILDKITE_BUILD_ID}"
        LE_TRIGGERED_FROM_JOB_ID: "${BUILDKITE_JOB_ID}"
        LE_TRIGGERED_FROM_KOLIBRI_VERSION_TAG: "${BUILDKITE_TAG}"

  - label: Build Windows installer
    command: .buildkite/build_windows_installer.sh

  - label: Build Debian Packages
    command: .buildkite/build_debian_pkgs.sh
=======
  - trigger: "kolibri-debian"
    label: ":debian:"
>>>>>>> 41a886fa
    key: deb-build
    build:
      message: "${BUILDKITE_MESSAGE}"
      env:
        LE_TRIGGERED_FROM_BUILD_ID: "${BUILDKITE_BUILD_ID}"
        LE_TRIGGERED_FROM_JOB_ID: "${BUILDKITE_JOB_ID}"
        # Determines whether build will be autoblocked or not.
        # Autoblock unless there's a tag associated with the commit. Usually a release.
        LE_KOLIBRI_RELEASE: "${BUILDKITE_TAG:-false}"

  - trigger: "kolibri-raspbian-image"
    label: ":raspberry-pi:"
    build:
      message: "${BUILDKITE_MESSAGE}"
      env:
        LE_TRIGGERED_FROM_BUILD_ID: "${BUILDKITE_BUILD_ID}"
        LE_TRIGGERED_FROM_JOB_ID: "${BUILDKITE_JOB_ID}"
        # Determines whether build will be autoblocked or not.
        # Autoblock unless there's a tag associated with the commit. Usually a release.
        LE_KOLIBRI_RELEASE: "${BUILDKITE_TAG:-false}"
    depends_on:
      - deb-build

  - label: Build Windows installer
    command: .buildkite/build_windows_installer.sh

  - wait

  - label: Upload Release Artifacts
    command: .buildkite/setup_and_upload_artifact.sh
    if: build.tag != null

  - wait

  - block: "Create integration testing worksheet?"
  - label: Create integration testing
<<<<<<< HEAD
    command: .buildkite/build_worksheet.sh

  - block: "Test .debs?"
  - label: Test on Trusty, Xenial, Bionic
    command:
     - mkdir -p dist
     - buildkite-agent artifact download 'dist/*.deb' dist/
     - make docker-deb-test
=======
    command: .buildkite/build_worksheet.sh
>>>>>>> 41a886fa
<|MERGE_RESOLUTION|>--- conflicted
+++ resolved
@@ -17,7 +17,6 @@
         # Autoblock unless there's a tag associated with the commit. Usually a release.
         LE_KOLIBRI_RELEASE: "${BUILDKITE_TAG:-false}"
 
-<<<<<<< HEAD
   - label: ":android:"
     trigger: "kolibri-android-installer"
     build:
@@ -30,12 +29,8 @@
   - label: Build Windows installer
     command: .buildkite/build_windows_installer.sh
 
-  - label: Build Debian Packages
-    command: .buildkite/build_debian_pkgs.sh
-=======
   - trigger: "kolibri-debian"
     label: ":debian:"
->>>>>>> 41a886fa
     key: deb-build
     build:
       message: "${BUILDKITE_MESSAGE}"
@@ -72,15 +67,4 @@
 
   - block: "Create integration testing worksheet?"
   - label: Create integration testing
-<<<<<<< HEAD
-    command: .buildkite/build_worksheet.sh
-
-  - block: "Test .debs?"
-  - label: Test on Trusty, Xenial, Bionic
-    command:
-     - mkdir -p dist
-     - buildkite-agent artifact download 'dist/*.deb' dist/
-     - make docker-deb-test
-=======
-    command: .buildkite/build_worksheet.sh
->>>>>>> 41a886fa
+    command: .buildkite/build_worksheet.sh