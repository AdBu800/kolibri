[tox]
<<<<<<< HEAD
envlist = py{2.7,3.4,3.5,3.6,pypy}, pythonlint, frontendlint, node10.x, docs, node, postgres, pythonbuild{2.7, 3.4, 3.5, 3.6}, cext, nocext
=======
envlist = py{2.7,3.4,3.5,3.6,3.7,pypy}, pythonlint2, pythonlint3, npmbuild, node6.x, docs, node, postgres, pythonbuild{2.7,3.4,3.5,3.6,3.7}, cext, nocext
>>>>>>> db180a6b

[testenv]
usedevelop = True
whitelist_externals=
    rm
    make
    sh
setenv =
    KOLIBRI_HOME = {envtmpdir}/.kolibri
    DJANGO_SETTINGS_MODULE = kolibri.deployment.default.settings.test
    KOLIBRI_RUN_MODE = tox
    SKIP_PY_CHECK = 1
basepython =
    pythonbuild2.7: python2.7
    pythonbuild3.4: python3.4
    pythonbuild3.5: python3.5
    pythonbuild3.6: python3.6
    pythonbuild3.7: python3.7
    licenses: python2.7
    py2.7: python2.7
    py3.4: python3.4
    py3.5: python3.5
    py3.6: python3.6
    py3.7: python3.7
    pypy: pypy
    docs: python3.5
<<<<<<< HEAD
    pythonlint: python2.7
    node10.x: python2.7
    frontendlint: python2.7
=======
    pythonlint2: python2.7
    pythonlint3: python3.6
    node6.x: python2.7
    npmbuild: python2.7
>>>>>>> db180a6b
    nocext: python2.7
    cext: python2.7
deps =
    -r{toxinidir}/requirements/test.txt
    -r{toxinidir}/requirements/base.txt
    -r{toxinidir}/requirements/cext.txt
commands =
    # Enable the plugins to ensure the configuration is read without error
    coverage run -p kolibri plugin kolibri.plugins.learn enable
    coverage run -p kolibri plugin kolibri.plugins.facility_management enable
    coverage run -p kolibri plugin kolibri.plugins.device_management enable
    coverage run -p kolibri start --port=8081
    coverage run -p kolibri stop
    sh -c 'kolibri manage makemigrations --check'
    # Run the actual tests
    py.test {posargs:--cov=kolibri --cov-report= --cov-append --color=no}
    # This is currently disabled because some process seems to be locking
    # the directory:
    # /bin/rm: cannot remove `/home/travis/build/learningequality/kolibri/.tox/py3.5/tmp/.kolibri': Directory not empty
    # rm -rf {env:KOLIBRI_HOME}

# Running w/o C extensions is slow, so we just do a
# limited amount of testing
# This briefly tests our static deps etc w/o cexts
[testenv:nocext]
passenv = TOX_ENV
setenv =
     PYTHONPATH = "{toxinidir}:{toxinidir}/kolibri/dist"
deps =
    -r{toxinidir}/requirements/test.txt
    -r{toxinidir}/requirements/build.txt
commands =
    # Ensure that for this Python version, we can actually compile ALL files
    # in the kolibri directory
    python -m compileall -q kolibri -x py2only
    # Until we have staged builds, we will be running this in each and every
    # environment even though builds should be done in Py 2.7
    make staticdeps
    # Start and stop kolibri
    coverage run -p kolibri start --port=8081
    coverage run -p kolibri stop
    # Run just tests in test/
    py.test --cov=kolibri --cov-report= --cov-append --color=no test/

# This briefly tests our static deps etc WITH cexts
[testenv:cext]
passenv = TOX_ENV
setenv =
     PYTHONPATH = "{toxinidir}:{toxinidir}/kolibri/dist"
deps =
    -r{toxinidir}/requirements/test.txt
    -r{toxinidir}/requirements/build.txt
commands =
    # Ensure that for this Python version, we can actually compile ALL files
    # in the kolibri directory
    python -m compileall -q kolibri -x py2only
    # Until we have staged builds, we will be running this in each and every
    # environment even though builds should be done in Py 2.7
    make staticdeps
    make staticdeps-cext
    # Start and stop kolibri
    coverage run -p kolibri start --port=8081
    coverage run -p kolibri stop
    # Run just tests in test/
    py.test --cov=kolibri --cov-report= --cov-append --color=no test/

[testenv:postgres]
passenv = TOX_ENV
setenv =
    PYTHONPATH = {toxinidir}
    KOLIBRI_HOME = {envtmpdir}/.kolibri
    DJANGO_SETTINGS_MODULE = kolibri.deployment.default.settings.postgres_test
    KOLIBRI_RUN_MODE = tox
basepython =
    postgres: python3.5
deps =
    -r{toxinidir}/requirements/test.txt
    -r{toxinidir}/requirements/base.txt
    -r{toxinidir}/requirements/cext.txt
    -r{toxinidir}/requirements/postgres.txt
commands =
    py.test {posargs:--cov=kolibri --color=no}
    # rm -rf {env:KOLIBRI_HOME}

[testenv:pythonlint2]
deps =
    -r{toxinidir}/requirements/dev.txt
commands =
    flake8 kolibri

[testenv:pythonlint3]
deps =
    -r{toxinidir}/requirements/dev.txt
commands =
    flake8 kolibri

[testenv:docs]
deps =
    -r{toxinidir}/requirements/docs.txt
commands =
    make docs

[node_base]
whitelist_externals =
    yarn
    npm
commands =
    yarn
    # Node-sass gets mardy if we don't do this.
    npm rebuild node-sass
    yarn run coverage

[testenv:node10.x]
whitelist_externals = {[node_base]whitelist_externals}
commands = {[node_base]commands}

[testenv:frontendlint]
whitelist_externals = {[node_base]whitelist_externals}
commands =
    yarn
    # Node-sass gets mardy if we don't do this.
    npm rebuild node-sass
    yarn run lint-all

[conditional_testing_base]
whitelist_externals =
    {toxinidir}/test/if.sh

[python_build_base]
commands =
    {toxinidir}/test/if.sh "setup_changed"

[testenv:pythonbuild2.7]
whitelist_externals = {[conditional_testing_base]whitelist_externals}
commands = {[python_build_base]commands}

[testenv:pythonbuild3.4]
whitelist_externals = {[conditional_testing_base]whitelist_externals}
commands = {[python_build_base]commands}

[testenv:pythonbuild3.5]
whitelist_externals = {[conditional_testing_base]whitelist_externals}
commands = {[python_build_base]commands}

[testenv:pythonbuild3.6]
whitelist_externals = {[conditional_testing_base]whitelist_externals}
commands = {[python_build_base]commands}

[testenv:licenses]
whitelist_externals = {[conditional_testing_base]whitelist_externals}
commands =
    {toxinidir}/test/if.sh "requirements_changed"<|MERGE_RESOLUTION|>--- conflicted
+++ resolved
@@ -1,9 +1,5 @@
 [tox]
-<<<<<<< HEAD
-envlist = py{2.7,3.4,3.5,3.6,pypy}, pythonlint, frontendlint, node10.x, docs, node, postgres, pythonbuild{2.7, 3.4, 3.5, 3.6}, cext, nocext
-=======
-envlist = py{2.7,3.4,3.5,3.6,3.7,pypy}, pythonlint2, pythonlint3, npmbuild, node6.x, docs, node, postgres, pythonbuild{2.7,3.4,3.5,3.6,3.7}, cext, nocext
->>>>>>> db180a6b
+envlist = py{2.7,3.4,3.5,3.6,3.7,pypy}, pythonlint2, pythonlint3, frontendlint, node10.x, docs, node, postgres, pythonbuild{2.7,3.4,3.5,3.6,3.7}, cext, nocext
 
 [testenv]
 usedevelop = True
@@ -30,16 +26,10 @@
     py3.7: python3.7
     pypy: pypy
     docs: python3.5
-<<<<<<< HEAD
-    pythonlint: python2.7
+    pythonlint2: python2.7
+    pythonlint3: python3.6
     node10.x: python2.7
     frontendlint: python2.7
-=======
-    pythonlint2: python2.7
-    pythonlint3: python3.6
-    node6.x: python2.7
-    npmbuild: python2.7
->>>>>>> db180a6b
     nocext: python2.7
     cext: python2.7
 deps =
