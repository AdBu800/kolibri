--- conflicted
+++ resolved
@@ -117,12 +117,6 @@
     # Ensure that the directory exists for the file to be opened inside of.
     if not os.path.exists(file_path):
         os.makedirs(file_path)
-<<<<<<< HEAD
-=======
-    except Exception:
-        # Path already exists
-        pass
->>>>>>> 550fc1f1
 
     # Join the filename to the path which we now know exists for sure.
     file_path_with_file_name = os.path.join(file_path, file_name)
